#!/usr/bin/env python
# -*- coding: utf-8 -*-
# vim: tabstop=4 shiftwidth=4 softtabstop=4

"""Deterministic Risk Computations based on Hazard, Exposure and Vulnerability

Expects to receive:
    Shakemap (ground motion per grid cell)
    Exposure (value per grid cell)
    Vulnerability functions (multiple lists per grid cell)
    Region of interest

It can receive these either through gflags (current functionality), or
through a configuration file.

Expects to compute:
    A grid of loss-ratio curves and store the results in XML
    A grid of loss curves and store the results in XML 
    A map of losses at each interval and store the results in GeoTIFF

"""

import os
import sys

# this is a hack so that it is easier to test these scripts,
# it will add the proper directories to the path so that 
# this script can be run from a checkout
if os.path.exists(os.path.join(os.path.dirname(os.path.dirname(__file__)),
                  'opengem')):
    sys.path.insert(0, os.path.dirname(os.path.dirname(__file__)))
from fabric.api import env, local, run
from multiprocessing import Process

from opengem import flags
from opengem import jobber
from opengem import logs

from opengem.job import Job
from opengem.output import geotiff
from opengem.parser import exposure
from opengem.parser import vulnerability


FLAGS = flags.FLAGS

flags.DEFINE_string('config_file', 'opengem-config.gem', 'OpenGEM configuration file')

flags.DEFINE_boolean('profile', False, 'Run profiler?')
flags.DEFINE_boolean('load_profile', False, 'Load profiler data?')
flags.DEFINE_string('profile_log', 'gem-risk.profile', 'Profiling log')

flags.DEFINE_boolean('partition', False, 'Partition job?')

flags.DEFINE_boolean('server', False, 'Launch memcached and RabbitMQ subprocs')

flags.DEFINE_boolean('worker', False, 'Launch celery subprocs')

def _launch_worker_subprocs():
    """Start celery as python subprocs.

    There should only be one copy of celery running.

    If a process is already running, don't kill it
    and carry on.

    If a process is not running, launch it as a
    multiprocessing.Process
    """
    # set the host string (otherwise, the user will be prompted for one)
    env.host_string = 'localhost'
    
    # launch celery if it's not already running
    if not _is_running('[c]elery'):
        print "Starting celery..."
        Process(target=local, args=('celeryd',)).start()

def _launch_server_subprocs():
    """Start memcached and RabbitMQ as python subprocs.

    There should only be one copy of RabbitMQ running  
    and (for now) only one copy of memcached.

    If a process is already running, don't kill it
    and carry on.

    If a process is not running, launch it as a
    multiprocessing.Process
    """
    # set the host string (otherwise, the user will be prompted for one)
    env.host_string = 'localhost'

    
    # launch rabbitmq if it's not already running
    if not _is_running('[r]abbitmq'):
        print "Starting rabbitmq..."
        Process(target=local, args=('sudo /usr/local/sbin/rabbitmq-server',)).start()

 
    # launch memcached if it's not already running
    if not _is_running('[m]emcached'):
        print "Starting memcached..."
        Process(target=local, args=('memcached',)).start()

def _is_running(proc_name):
    """Checks to see if a process is already
    running by executing a 'ps aux | grep proc_name'.

    Be sure to surroud the first letter
    of the proc_name with [] to avoid getting
    a false positive from the grep
    (example: '[m]emcached', instead of 'memcached').
    """
    # set fabric to warn only (so fabric run() calls with no
    # response don't crash and burn)
    env.warn_only = True

    is_running = run('ps aux | grep %s' % proc_name) != ''
    # reset warn only
    env.warn_only = False

    return is_running

if __name__ == '__main__':
    args = FLAGS(sys.argv)
    logs.init_logs()
    
    # Collect inputs
    # Determine Processing type
    # Validate input data
    
    # Prepare final configuration, save it
    # Hash final config, store that
    
    # Kick off processing tasks, and wait...
    # Collate results
    # Generate output
    
    if FLAGS.profile:
        import cProfile
        cProfile.run('tasks.main(FLAGS.vulnerability, \
                        FLAGS.hazard_curves, FLAGS.region, \
                        FLAGS.exposure, FLAGS.loss_map)', FLAGS.profile_log)
    elif FLAGS.load_profile:
        import pstats
        p = pstats.Stats(FLAGS.profile_log)
        p.sort_stats('cumulative').print_stats(30)    
    elif FLAGS.server:
        # launch memcached and rabbitmq
        _launch_server_subprocs()
    elif FLAGS.worker:
        # launch celery
        _launch_worker_subprocs()
    else:
<<<<<<< HEAD
        job = Job.from_file(FLAGS.config_file)
        job.to_memcached()

        the_jobber = jobber.Jobber(job, FLAGS.partition)
        the_jobber.run()
=======
        job = config.Job.from_files(FLAGS.risk_config, FLAGS.hazard_config)
        job.to_kvs()
        
        if not jobber.Jobber(job, FLAGS.partition).run():
            # TODO (ac): Should we print additional details?
            logs.LOG.critical("The job configuration is inconsistent, "
                    "aborting computation.")
>>>>>>> 113aedc5
<|MERGE_RESOLUTION|>--- conflicted
+++ resolved
@@ -152,18 +152,11 @@
         # launch celery
         _launch_worker_subprocs()
     else:
-<<<<<<< HEAD
         job = Job.from_file(FLAGS.config_file)
-        job.to_memcached()
+        job.to_kvs()
 
         the_jobber = jobber.Jobber(job, FLAGS.partition)
-        the_jobber.run()
-=======
-        job = config.Job.from_files(FLAGS.risk_config, FLAGS.hazard_config)
-        job.to_kvs()
-        
-        if not jobber.Jobber(job, FLAGS.partition).run():
+        if not the_jobber.run():
             # TODO (ac): Should we print additional details?
             logs.LOG.critical("The job configuration is inconsistent, "
-                    "aborting computation.")
->>>>>>> 113aedc5
+                    "aborting computation.")