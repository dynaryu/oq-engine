#!/usr/bin/env python
# encoding: utf-8

"""This module contains classes to parse ESRI stuff ported from
the Java version of the risk engine.

This module is not currently used and there isn't any test coverage.
"""

import math
import struct

class Grid:
    """ESRIGrid format as per http://en.wikipedia.org/wiki/ESRI_grid."""
    def __init__(self, rows, columns, no_data_value=9999):
        self.columns = columns
        self.rows = rows
        self.no_data_value = no_data_value

    def is_no_data_value(self, val):
        return val == self.no_data_value
        
    def check_column(self, point):
        if (self.columns < point.column or point.column < 1):
            raise Exception("Point is not on the Grid")
            
    def check_row(self, point):
        if (self.rows < point.row or point.row < 1):
            raise Exception("Point is not on the Grid")

class Point:
    """Simple (trivial) point class."""
    def __init__(self, row, column):
        self.column = column
        self.row = row

class Site:
    """Site has lat and long."""
    def __init__(self, latitude, longitude):
        self.latitude = latitude
        self.longitude = longitude

class BaseExposureReader:
    """Base class for reading exposure data from file formats."""
    def __init__(self, filename, exposure_definition):
        self.filename = filename
        self.definition = exposure_definition
        self.exposure_file = open(filename, "rb")

class ESRIBinaryFileExposureReader(BaseExposureReader):
<<<<<<< HEAD
    """Parses and loads ESRI formatted exposure data from files."""
# def __init__(self, filename, exposure_definition):
# super(ESRIBinaryFileExposureReader, self).__init__(
# filename, exposure_definition)

=======
    """Parses and loads ESRI formatted exposure data from files"""
    
   def __init__(self, filename, exposure_definition):
       super(ESRIBinaryFileExposureReader, self).__init__(filename, exposure_definition)
    
>>>>>>> f685cee1
    def read_at(self, site):
        point = self.definition.point_at(site)
        position = self.position_of(point)
        print "pos is %s" % position
        self.exposure_file.seek(position)
        val = self.exposure_file.read(4)
        return float(struct.unpack("<f", val)[0])
        
    def position_of(self, point):
        rows_offset = (point.row - 1) * self.definition.grid.columns
        rows_offset_in_bytes = rows_offset * 4 # All points are doubles
        columns_offset_in_bytes = (point.column - 1) * 4
        return rows_offset_in_bytes + columns_offset_in_bytes

class AsciiFileHazardIMLReader(BaseExposureReader):
    pass

class ESRIRasterMetadata():
    """Object loaded from (various) ESRI header files."""
    def __init__(self, cell_size, grid, lower_left_corner):
        self.cell_size = cell_size
        self.grid = grid
        self.lower_left_corner = lower_left_corner
    
    @classmethod
    def load_esri_header(cls, filename):
        with open(filename, "r") as header_file:
            columns = int(header_file.readline().split()[1])
            rows = int(header_file.readline().split()[1])
            xllcorner = float(header_file.readline().split()[1])
            yllcorner = float(header_file.readline().split()[1])
            cell_size = float(header_file.readline().split()[1])
            no_data_value = int(header_file.readline().split()[1])

        lower_left_corner = Site(xllcorner, yllcorner)
        grid = Grid(rows, columns, no_data_value)
        return cls(cell_size, grid, lower_left_corner)
        
    @classmethod
    def load_hazard_iml(cls, filename):
        with open(filename, "r") as header_file:
            header_file.readline() # Skip one line
            tokens = header_file.readline().split()
            print tokens
            # [78 36  27.225  39.825  0.05]
            rows = int(tokens[1])
            xllcorner = float(tokens[2])
            yllcorner = float(tokens[3])
            columns = int(tokens[0].replace("[", ""))
            cell_size = float(tokens[4].replace("]", ""))

        lower_left_corner = Site(xllcorner, yllcorner)
        grid = Grid(rows, columns, 0)
        return cls(cell_size, grid, lower_left_corner)

    def _latitude_to_row(self, latitude):
        """Calculate row from latitude value."""
        latitude_offset = math.fabs(latitude - self.lower_left_corner.latitude)
        print "lat offset = %s" % latitude_offset
        return int(self.grid.rows - (latitude_offset / self.cell_size)) + 1

    def _longitude_to_column(self, longitude):
        """Calculate column from longitude value."""
        longitude_offset = longitude - self.lower_left_corner.longitude
        print "long offset = %s" % longitude_offset
        return int((longitude_offset / self.cell_size) + 1)

    def point_at(self, site):
        """Translates a site into a matrix bidimensional point."""
        print "%s, %s" % (site.latitude, site.longitude)
        row = self._latitude_to_row(site.latitude)
        column = self._longitude_to_column(site.longitude)
        result = Point(row, column)
        print "%s, %s" % (row, column)
        self.grid.check_row(result)
        self.grid.check_column(result)
<<<<<<< HEAD
        return result

# 
# 
# class AsciiFileHazardIMLReader(BaseExposureReader):
#     """Parses and loads IML data from Ascii files in standard format"""
#     def __init__(self, filename, exposure_definition):
#         super(AsciiFileHazardIMLReader, self).__init__(
#         filename, exposure_definition)
# 
# 
# class HazardIMLESRIRasterFileDefinitionReader(ESRIHeaderFileReader):
#     """Parser for ESRI IML Header Files"""
#     pass
=======
        return result
>>>>>>> f685cee1
<|MERGE_RESOLUTION|>--- conflicted
+++ resolved
@@ -48,19 +48,12 @@
         self.exposure_file = open(filename, "rb")
 
 class ESRIBinaryFileExposureReader(BaseExposureReader):
-<<<<<<< HEAD
     """Parses and loads ESRI formatted exposure data from files."""
-# def __init__(self, filename, exposure_definition):
-# super(ESRIBinaryFileExposureReader, self).__init__(
-# filename, exposure_definition)
-
-=======
-    """Parses and loads ESRI formatted exposure data from files"""
     
-   def __init__(self, filename, exposure_definition):
-       super(ESRIBinaryFileExposureReader, self).__init__(filename, exposure_definition)
+    def __init__(self, filename, exposure_definition):
+        super(ESRIBinaryFileExposureReader, self).__init__(
+                filename, exposure_definition)
     
->>>>>>> f685cee1
     def read_at(self, site):
         point = self.definition.point_at(site)
         position = self.position_of(point)
@@ -137,21 +130,4 @@
         print "%s, %s" % (row, column)
         self.grid.check_row(result)
         self.grid.check_column(result)
-<<<<<<< HEAD
-        return result
-
-# 
-# 
-# class AsciiFileHazardIMLReader(BaseExposureReader):
-#     """Parses and loads IML data from Ascii files in standard format"""
-#     def __init__(self, filename, exposure_definition):
-#         super(AsciiFileHazardIMLReader, self).__init__(
-#         filename, exposure_definition)
-# 
-# 
-# class HazardIMLESRIRasterFileDefinitionReader(ESRIHeaderFileReader):
-#     """Parser for ESRI IML Header Files"""
-#     pass
-=======
-        return result
->>>>>>> f685cee1
+        return result