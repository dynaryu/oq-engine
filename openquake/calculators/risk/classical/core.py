# Copyright (c) 2010-2012, GEM Foundation.
#
# OpenQuake is free software: you can redistribute it and/or modify it
# under the terms of the GNU Affero General Public License as published
# by the Free Software Foundation, either version 3 of the License, or
# (at your option) any later version.
#
# OpenQuake is distributed in the hope that it will be useful,
# but WITHOUT ANY WARRANTY; without even the implied warranty of
# MERCHANTABILITY or FITNESS FOR A PARTICULAR PURPOSE.  See the
# GNU General Public License for more details.
#
# You should have received a copy of the GNU Affero General Public License
# along with OpenQuake.  If not, see <http://www.gnu.org/licenses/>.


# pylint: disable=W0232

"""Core functionality for Classical Risk calculations."""

import geohash

from celery.exceptions import TimeoutError

from openquake import kvs
from openquake import logs
from openquake.db import models
from openquake.parser import vulnerability
from openquake.calculators.risk.general import (
    ProbabilisticRiskCalculator, compute_risk, Block,
    hazard_input_site, BaseRiskCalculator)

<<<<<<< HEAD
from collections import defaultdict
import risklib
=======
from risklib import classical, curve
>>>>>>> 62b43554

LOGGER = logs.LOG


def conditional_loss_poes(params):
    """Return the PoE(s) specified in the configuration file used to
    compute the conditional loss."""

    return [float(x) for x in params.get(
        "CONDITIONAL_LOSS_POE", "").split()]


class ClassicalRiskCalculator(ProbabilisticRiskCalculator):
    """Calculator for Classical Risk computations."""

    def execute(self):
        """Core Classical Risk calculation starts here."""
        celery_tasks = []
        for block_id in self.job_ctxt.blocks_keys:
            LOGGER.debug("starting task block, block_id = %s of %s"
                        % (block_id, len(self.job_ctxt.blocks_keys)))
            celery_tasks.append(
                compute_risk.delay(self.job_ctxt.job_id, block_id))

        # task compute_risk has return value 'True' (writes its results to
        # kvs).
        for task in celery_tasks:
            try:
                # TODO(chris): Figure out where to put that timeout.
                task.wait()
                if not task.successful():
                    raise Exception(task.result)

            except TimeoutError:
                # TODO(jmc): Cancel and respawn this task
                return

        if self.is_benefit_cost_ratio_mode():
            self.write_output_bcr()
        else:
            self.write_output()

    def _get_db_curve(self, site):
        """Read hazard curve data from the DB"""
        gh = geohash.encode(site.latitude, site.longitude, precision=12)
        job = models.OqJob.objects.get(id=self.job_ctxt.job_id)
        hc = models.HazardCurveData.objects.filter(
            hazard_curve__output__oq_job=job,
            hazard_curve__statistic_type='mean').extra(
            where=["ST_GeoHash(location, 12) = %s"], params=[gh]).get()

        return curve.Curve(zip(job.profile().imls, hc.poes))

    def _compute_loss(self, block_id):
        """
        Calculate and store in the kvs the loss data.
        """
        block = Block.from_kvs(self.job_ctxt.job_id, block_id)

        vuln_curves = vulnerability.load_vuln_model_from_kvs(
            self.job_ctxt.job_id)

        lrem_steps = self.job_ctxt.oq_job_profile.lrem_steps_per_interval
        loss_poes = conditional_loss_poes(self.job_ctxt.params)

        assets_getter = lambda site: BaseRiskCalculator.assets_at(
                self.job_ctxt.job_id, site)

        hazard_getter = lambda site: (
            self.job_ctxt.region.grid.point_at(site),
            self._get_db_curve(
                hazard_input_site(self.job_ctxt, site)))

        def on_asset_complete(asset, point, loss_ratio_curve,
                              loss_curve, loss_conditionals):
            loss_key = kvs.tokens.loss_curve_key(
                self.job_ctxt.job_id, point.row,
                point.column, asset.asset_ref)

            kvs.get_client().set(loss_key, loss_curve.to_json())

            for poe, loss in loss_conditionals.items():
                key = kvs.tokens.loss_key(
                    self.job_ctxt.job_id, point.row, point.column,
                    asset.asset_ref, poe)
                kvs.get_client().set(key, loss)

            loss_ratio_key = kvs.tokens.loss_ratio_key(
                self.job_ctxt.job_id, point.row,
                point.column, asset.asset_ref)

            kvs.get_client().set(loss_ratio_key,
                                 loss_ratio_curve.to_json())

        classical.compute(
            block.sites, assets_getter, vuln_curves, hazard_getter,
            lrem_steps, loss_poes, on_asset_complete)

    def _compute_bcr(self, block_id):
        """
        Calculate and store in the kvs the benefit-cost ratio data for block.

        A value is stored with key :func:`openquake.kvs.tokens.bcr_block_key`.
        See :func:`openquake.risk.job.general.compute_bcr_for_block` for result
        data structure spec.
        """
        job_ctxt = self.job_ctxt
<<<<<<< HEAD
        job_id = job_ctxt.job_id
        block = Block.from_kvs(job_id, block_id)

        result = defaultdict(list)

        def on_asset_complete(asset, bcr, eal_original, eal_retrofitted):
            result[(asset.site.x, asset.site.y)].append(
                ({'bcr': bcr,
                  'eal_original': eal_original,
                  'eal_retrofitted': eal_retrofitted},
                  asset.asset_ref))

        risklib.benefit_cost_ratio.compute_benefit_cost_ratio(
            block.sites,
            lambda site: BaseRiskCalculator.assets_at(job_id, site),
            vulnerability.load_vuln_model_from_kvs(job_id),
            vulnerability.load_vuln_model_from_kvs(job_id, retrofitted=True),
            lambda site: self._get_db_curve(hazard_input_site(
                self.job_ctxt, site)),
            self.job_ctxt.oq_job_profile.lrem_steps_per_interval,
            float(job_ctxt.params['INTEREST_RATE']),
            float(job_ctxt.params['ASSET_LIFE_EXPECTANCY']),
            on_asset_complete)

        bcr = result.items()
=======
        block = Block.from_kvs(job_ctxt.job_id, block_id)

        def get_loss_curve(site, vuln_function, asset):
            "Compute loss curve basing on hazard curve"
            job_profile = self.job_ctxt.oq_job_profile
            hazard_curve = self._get_db_curve(
                hazard_input_site(self.job_ctxt, site))
            steps = job_profile.lrem_steps_per_interval
            lrem = classical._loss_ratio_exceedance_matrix(
                vuln_function, steps)
            loss_ratio_curve = classical._loss_ratio_curve(
                    vuln_function, lrem, hazard_curve, steps)
            return classical._loss_curve(loss_ratio_curve, asset.value)

        bcr = compute_bcr_for_block(job_ctxt, block.sites,
            get_loss_curve, float(job_ctxt.params['INTEREST_RATE']),
            float(job_ctxt.params['ASSET_LIFE_EXPECTANCY']))
>>>>>>> 62b43554

        bcr_block_key = kvs.tokens.bcr_block_key(job_ctxt.job_id, block_id)
        kvs.set_value_json_encoded(bcr_block_key, bcr)
        LOGGER.debug('bcr result for block %s: %r', block_id, bcr)
        return True<|MERGE_RESOLUTION|>--- conflicted
+++ resolved
@@ -30,12 +30,8 @@
     ProbabilisticRiskCalculator, compute_risk, Block,
     hazard_input_site, BaseRiskCalculator)
 
-<<<<<<< HEAD
 from collections import defaultdict
-import risklib
-=======
-from risklib import classical, curve
->>>>>>> 62b43554
+from risklib import classical, curve, benefit_cost_ratio
 
 LOGGER = logs.LOG
 
@@ -143,7 +139,6 @@
         data structure spec.
         """
         job_ctxt = self.job_ctxt
-<<<<<<< HEAD
         job_id = job_ctxt.job_id
         block = Block.from_kvs(job_id, block_id)
 
@@ -156,7 +151,7 @@
                   'eal_retrofitted': eal_retrofitted},
                   asset.asset_ref))
 
-        risklib.benefit_cost_ratio.compute_benefit_cost_ratio(
+        benefit_cost_ratio.compute(
             block.sites,
             lambda site: BaseRiskCalculator.assets_at(job_id, site),
             vulnerability.load_vuln_model_from_kvs(job_id),
@@ -169,26 +164,6 @@
             on_asset_complete)
 
         bcr = result.items()
-=======
-        block = Block.from_kvs(job_ctxt.job_id, block_id)
-
-        def get_loss_curve(site, vuln_function, asset):
-            "Compute loss curve basing on hazard curve"
-            job_profile = self.job_ctxt.oq_job_profile
-            hazard_curve = self._get_db_curve(
-                hazard_input_site(self.job_ctxt, site))
-            steps = job_profile.lrem_steps_per_interval
-            lrem = classical._loss_ratio_exceedance_matrix(
-                vuln_function, steps)
-            loss_ratio_curve = classical._loss_ratio_curve(
-                    vuln_function, lrem, hazard_curve, steps)
-            return classical._loss_curve(loss_ratio_curve, asset.value)
-
-        bcr = compute_bcr_for_block(job_ctxt, block.sites,
-            get_loss_curve, float(job_ctxt.params['INTEREST_RATE']),
-            float(job_ctxt.params['ASSET_LIFE_EXPECTANCY']))
->>>>>>> 62b43554
-
         bcr_block_key = kvs.tokens.bcr_block_key(job_ctxt.job_id, block_id)
         kvs.set_value_json_encoded(bcr_block_key, bcr)
         LOGGER.debug('bcr result for block %s: %r', block_id, bcr)
