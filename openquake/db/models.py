# -*- coding: utf-8 -*-
# vim: tabstop=4 shiftwidth=4 softtabstop=4

# Copyright (c) 2010-2011, GEM Foundation.
#
# OpenQuake is free software: you can redistribute it and/or modify
# it under the terms of the GNU Lesser General Public License version 3
# only, as published by the Free Software Foundation.
#
# OpenQuake is distributed in the hope that it will be useful,
# but WITHOUT ANY WARRANTY; without even the implied warranty of
# MERCHANTABILITY or FITNESS FOR A PARTICULAR PURPOSE.  See the
# GNU Lesser General Public License version 3 for more details
# (a copy is included in the LICENSE file that accompanied this code).
#
# You should have received a copy of the GNU Lesser General Public License
# version 3 along with OpenQuake.  If not, see
# <http://www.gnu.org/licenses/lgpl-3.0.txt> for a copy of the LGPLv3 License.

# pylint: disable=C0302

'''
Model representations of the OpenQuake DB tables.
'''

from datetime import datetime
from django.contrib.gis.db import models


class FloatArrayField(models.Field):  # pylint: disable=R0904
    """This field models a postgres `float` array."""

    def db_type(self, connection):
        return 'float[]'

    def get_prep_value(self, value):
        if value is not None:
            return "{" + ', '.join(str(v) for v in value) + "}"
        else:
            return None


class CharArrayField(models.Field):  # pylint: disable=R0904
    """This field models a postgres `varchar` array."""

    def db_type(self, _connection):
        return 'varchar[]'

    def get_prep_value(self, value):
        """Return data in a format that has been prepared for use as a
        parameter in a query.

        :param value: sequence of string values to be saved in a varchar[]
            field
        :type value: list or tuple

        >>> caf = CharArrayField()
        >>> caf.get_prep_value(['foo', 'bar', 'baz123'])
        '{"foo", "bar", "baz123"}'
        """
        if value is not None:
            return '{' + ', '.join('"%s"' % str(v) for v in value) + '}'
        else:
            return None


## Tables in the 'admin' schema.


class Organization(models.Model):
    '''
    Organizations for grouping users
    '''
    name = models.TextField()
    address = models.TextField(null=True)
    url = models.TextField(null=True)
    last_update = models.DateTimeField(editable=False, default=datetime.utcnow)

    class Meta:  # pylint: disable=C0111,W0232
        db_table = 'admin\".\"organization'


class OqUser(models.Model):
    '''
    OpenQuake users
    '''
    user_name = models.TextField()
    full_name = models.TextField()
    organization = models.ForeignKey('Organization')
    data_is_open = models.BooleanField(default=True)
    last_update = models.DateTimeField(editable=False, default=datetime.utcnow)

    class Meta:  # pylint: disable=C0111,W0232
        db_table = 'admin\".\"oq_user'


class RevisionInfo(models.Model):
    '''
    Revision information
    '''
    artefact = models.TextField(unique=True)
    revision = models.TextField()
    step = models.IntegerField(default=0)
    last_update = models.DateTimeField(editable=False, default=datetime.utcnow)

    class Meta:  # pylint: disable=C0111,W0232
        db_table = 'admin\".\"revision_info'


## Tables in the 'eqcat' schema.


class Catalog(models.Model):
    '''
    Earthquake catalog
    '''
    owner = models.ForeignKey('OqUser')
    eventid = models.IntegerField()
    agency = models.TextField()
    identifier = models.TextField()
    time = models.DateTimeField()
    time_error = models.FloatField()
    depth = models.FloatField()
    depth_error = models.FloatField()
    EVENT_CLASS_CHOICES = (
        (u'aftershock', u'Aftershock'),
        (u'foreshock', u'Foreshock'),
    )
    event_class = models.TextField(null=True, choices=EVENT_CLASS_CHOICES)
    magnitude = models.ForeignKey('Magnitude')
    surface = models.ForeignKey('Surface')
    last_update = models.DateTimeField(editable=False, default=datetime.utcnow)
    point = models.PointField(srid=4326)

    class Meta:  # pylint: disable=C0111,W0232
        db_table = 'eqcat\".\"catalog'


class Magnitude(models.Model):
    '''
    Earthquake event magnitudes
    '''
    mb_val = models.FloatField(null=True)
    mb_val_error = models.FloatField(null=True)
    ml_val = models.FloatField(null=True)
    ml_val_error = models.FloatField(null=True)
    ms_val = models.FloatField(null=True)
    ms_val_error = models.FloatField(null=True)
    mw_val = models.FloatField(null=True)
    mw_val_error = models.FloatField(null=True)
    last_update = models.DateTimeField(editable=False, default=datetime.utcnow)

    class Meta:  # pylint: disable=C0111,W0232
        db_table = 'eqcat\".\"magnitude'


class Surface(models.Model):
    '''
    Earthquake event surface (ellipse with an angle)
    '''
    semi_minor = models.FloatField()
    semi_major = models.FloatField()
    strike = models.FloatField()
    last_update = models.DateTimeField(editable=False, default=datetime.utcnow)

    class Meta:  # pylint: disable=C0111,W0232
        db_table = 'eqcat\".\"surface'


## Tables in the 'hzrdi' (Hazard Input) schema.


class Rupture(models.Model):
    '''
    Rupture
    '''
    owner = models.ForeignKey('OqUser')
    input = models.ForeignKey('Input')
    gid = models.TextField()
    name = models.TextField(null=True)
    description = models.TextField(null=True)
    SI_TYPE_CHOICES = (
        (u'complex', u'Complex'),
        (u'point', u'Point'),
        (u'simple', u'Simple'),
    )
    si_type = models.TextField(choices=SI_TYPE_CHOICES, default='simple')
    TECT_REG_CHOICES = (
        (u'active', u'Active Shallow Crust'),
        (u'stable', u'Stable Shallow Crust'),
        (u'interface', u'Subduction Interface'),
        (u'intraslab', u'Subduction Intraslab'),
        (u'volcanic', u'Volcanic'),
    )
    tectonic_region = models.TextField(choices=TECT_REG_CHOICES)
    rake = models.FloatField(null=True)
    magnitude = models.FloatField()
    MAG_TYPE_CHOICES = (
        (u'Mb', u'Body Wave Magnitude'),
        (u'Md', u'Duration Magnitude'),
        (u'Ml', u'Local Magnitude'),
        (u'Ms', u'Surface Wave Magnitude'),
        (u'Mw', u'Moment Magnitude'),
    )
    magnitude_type = models.CharField(max_length=2, choices=MAG_TYPE_CHOICES,
        default='Mw')
    simple_fault = models.ForeignKey('SimpleFault')
    complex_fault = models.ForeignKey('ComplexFault')
    last_update = models.DateTimeField(editable=False, default=datetime.utcnow)
    point = models.PointField(srid=4326)

    class Meta:  # pylint: disable=C0111,W0232
        db_table = 'hzrdi\".\"rupture'


class Source(models.Model):
    '''
    Source
    '''
    owner = models.ForeignKey('OqUser')
    input = models.ForeignKey('Input')
    gid = models.TextField()
    name = models.TextField(null=True)
    description = models.TextField(null=True)
    SI_TYPE_CHOICES = (
        (u'area', u'Area'),
        (u'point', u'Point'),
        (u'complex', u'Complex'),
        (u'simple', u'Simple'),
    )
    si_type = models.TextField(choices=SI_TYPE_CHOICES, default='simple')
    TECT_REG_CHOICES = (
        (u'active', u'Active Shallow Crust'),
        (u'stable', u'Stable Shallow Crust'),
        (u'interface', u'Subduction Interface'),
        (u'intraslab', u'Subduction Intraslab'),
        (u'volcanic', u'Volcanic'),
    )
    tectonic_region = models.TextField(choices=TECT_REG_CHOICES)
    simple_fault = models.ForeignKey('SimpleFault')
    complex_fault = models.ForeignKey('ComplexFault')
    rake = models.FloatField(null=True)
    hypocentral_depth = models.FloatField(null=True)
    r_depth_distr = models.ForeignKey('RDepthDistr')
    last_update = models.DateTimeField(editable=False, default=datetime.utcnow)
    point = models.PointField(srid=4326)
    area = models.PolygonField(srid=4326)

    class Meta:  # pylint: disable=C0111,W0232
        db_table = 'hzrdi\".\"source'


class SimpleFault(models.Model):
    '''
    Simple fault geometry
    '''
    owner = models.ForeignKey('OqUser')
    gid = models.TextField()
    name = models.TextField(null=True)
    description = models.TextField(null=True)
    dip = models.FloatField()
    upper_depth = models.FloatField()
    lower_depth = models.FloatField()
    mfd_tgr = models.ForeignKey('MfdTgr')
    mfd_evd = models.ForeignKey('MfdEvd')
    last_update = models.DateTimeField(editable=False, default=datetime.utcnow)
    edge = models.LineStringField(srid=4326)
    outline = models.PolygonField(srid=4326)

    class Meta:  # pylint: disable=C0111,W0232
        db_table = 'hzrdi\".\"simple_fault'


class MfdEvd(models.Model):
    '''
    Magnitude Frequency Distribution, evenly discretized
    '''
    owner = models.ForeignKey('OqUser')
    MAG_TYPE_CHOICES = (
        (u'Mb', u'Body Wave Magnitude'),
        (u'Md', u'Duration Magnitude'),
        (u'Ml', u'Local Magnitude'),
        (u'Ms', u'Surface Wave Magnitude'),
        (u'Mw', u'Moment Magnitude'),
    )
    magnitude_type = models.CharField(max_length=2, choices=MAG_TYPE_CHOICES,
        default='Mw')
    min_val = models.FloatField()
    max_val = models.FloatField(default=-1.0)
    bin_size = models.FloatField()
    mfd_values = FloatArrayField()
    total_cumulative_rate = models.FloatField(null=True)
    total_moment_rate = models.FloatField(null=True)
    last_update = models.DateTimeField(editable=False, default=datetime.utcnow)

    class Meta:  # pylint: disable=C0111,W0232
        db_table = 'hzrdi\".\"mfd_evd'


class MfdTgr(models.Model):
    '''
    Magnitude Frequency Distribution, truncated Gutenberg-Richter
    '''
    owner = models.ForeignKey('OqUser')
    MAG_TYPE_CHOICES = (
        (u'Mb', u'Body Wave Magnitude'),
        (u'Md', u'Duration Magnitude'),
        (u'Ml', u'Local Magnitude'),
        (u'Ms', u'Surface Wave Magnitude'),
        (u'Mw', u'Moment Magnitude'),
    )
    magnitude_type = models.CharField(max_length=2, choices=MAG_TYPE_CHOICES,
        default='Mw')
    min_val = models.FloatField()
    max_val = models.FloatField()
    a_val = models.FloatField()
    b_val = models.FloatField()
    total_cumulative_rate = models.FloatField(null=True)
    total_moment_rate = models.FloatField(null=True)
    last_update = models.DateTimeField(editable=False, default=datetime.utcnow)

    class Meta:  # pylint: disable=C0111,W0232
        db_table = 'hzrdi\".\"mfd_tgr'


class ComplexFault(models.Model):
    '''
    Complex fault geometry
    '''
    owner = models.ForeignKey('OqUser')
    gid = models.TextField()
    name = models.TextField(null=True)
    description = models.TextField(null=True)
    mfd_tgr = models.ForeignKey('MfdTgr')
    mfd_evd = models.ForeignKey('MfdEvd')
    fault_edge = models.ForeignKey('FaultEdge')
    last_update = models.DateTimeField(editable=False, default=datetime.utcnow)
    outline = models.PolygonField(srid=4326)

    class Meta:  # pylint: disable=C0111,W0232
        db_table = 'hzrdi\".\"complex_fault'


class FaultEdge(models.Model):
    '''
    Fault edge
    '''
    owner = models.ForeignKey('OqUser')
    gid = models.TextField()
    name = models.TextField(null=True)
    description = models.TextField(null=True)
    last_update = models.DateTimeField(editable=False, default=datetime.utcnow)
    top = models.LineStringField(srid=4326)
    bottom = models.LineStringField(srid=4326)

    class Meta:  # pylint: disable=C0111,W0232
        db_table = 'hzrdi\".\"fault_edge'


class RDepthDistr(models.Model):
    '''
    Rupture Depth Distribution
    '''
    owner = models.ForeignKey('OqUser')
    gid = models.TextField()
    name = models.TextField(null=True)
    description = models.TextField(null=True)
    magnitude_type = models.CharField(max_length=2)
    magnitude = FloatArrayField()
    depth = FloatArrayField()
    last_update = models.DateTimeField(editable=False, default=datetime.utcnow)

    class Meta:  # pylint: disable=C0111,W0232
        db_table = 'hzrdi\".\"r_depth_distr'


class RRateMdl(models.Model):
    '''
    Rupture Rate Model
    '''
    owner = models.ForeignKey('OqUser')
    gid = models.TextField()
    name = models.TextField(null=True)
    description = models.TextField(null=True)
    mfd_tgr = models.ForeignKey('MfdTgr')
    mfd_evd = models.ForeignKey('MfdEvd')
    focal_mechanism = models.ForeignKey('FocalMechanism')
    source = models.ForeignKey('Source')
    last_update = models.DateTimeField(editable=False, default=datetime.utcnow)

    class Meta:  # pylint: disable=C0111,W0232
        db_table = 'hzrdi\".\"r_rate_mdl'


class FocalMechanism(models.Model):
    '''
    Holds strike, dip and rake values with the respective constraints
    '''
    owner = models.ForeignKey('OqUser')
    gid = models.TextField()
    name = models.TextField(null=True)
    description = models.TextField(null=True)
    strike = models.FloatField(null=True)
    dip = models.FloatField(null=True)
    rake = models.FloatField(null=True)
    last_update = models.DateTimeField(editable=False, default=datetime.utcnow)

    class Meta:  # pylint: disable=C0111,W0232
        db_table = 'hzrdi\".\"focal_mechanism'


## Tables in the 'uiapi' schema.


class Upload(models.Model):
    '''
    A batch of OpenQuake input files uploaded by the user
    '''
    owner = models.ForeignKey('OqUser')
    description = models.TextField(default='')
    path = models.TextField(unique=True)
    STATUS_CHOICES = (
        (u'pending', u'Pending'),
        (u'running', u'Running'),
        (u'failed', u'Failed'),
        (u'succeeded', u'Succeeded'),
    )
    status = models.TextField(choices=STATUS_CHOICES, default='pending')
    job_pid = models.IntegerField(default=0)
    last_update = models.DateTimeField(editable=False, default=datetime.utcnow)

    class Meta:  # pylint: disable=C0111,W0232
        db_table = 'uiapi\".\"upload'


class InputSet(models.Model):
    '''
    Set of input files for an OpenQuake job
    '''
    owner = models.ForeignKey('OqUser')
    upload = models.ForeignKey('Upload', null=True)
    last_update = models.DateTimeField(editable=False, default=datetime.utcnow)

    class Meta:  # pylint: disable=C0111,W0232
        db_table = 'uiapi\".\"input_set'


class Input(models.Model):
    '''
    A single OpenQuake input file uploaded by the user
    '''
    input_set = models.ForeignKey('InputSet')
    path = models.TextField()
    INPUT_TYPE_CHOICES = (
        (u'unknown', u'Unknown'),
        (u'source', u'Source Model'),
        (u'lt_source', u'Source Model Logic Tree'),
        (u'lt_gmpe', u'GMPE Logic Tree'),
        (u'exposure', u'Exposure'),
        (u'vulnerability', u'Vulnerability'),
        (u'vulnerability_retrofitted', u'Vulnerability Retroffited'),
        (u'rupture', u'Rupture'),
    )
    input_type = models.TextField(choices=INPUT_TYPE_CHOICES)
    # Number of bytes in the file:
    size = models.IntegerField()
    last_update = models.DateTimeField(editable=False, default=datetime.utcnow)

    class Meta:  # pylint: disable=C0111,W0232
        db_table = 'uiapi\".\"input'


class OqCalculation(models.Model):
    '''
    An OpenQuake engine run started by the user
    '''
    owner = models.ForeignKey('OqUser')
    description = models.TextField()
    path = models.TextField(null=True, unique=True)
    STATUS_CHOICES = (
        (u'pending', u'Pending'),
        (u'running', u'Running'),
        (u'failed', u'Failed'),
        (u'succeeded', u'Succeeded'),
    )
    status = models.TextField(choices=STATUS_CHOICES, default='pending')
    duration = models.IntegerField(default=0)
    job_pid = models.IntegerField(default=0)
    supervisor_pid = models.IntegerField(default=0)
<<<<<<< HEAD
    oq_job_profile = models.ForeignKey('OqParams')
=======
    oq_job_profile = models.ForeignKey('OqJobProfile')
>>>>>>> d7981e46
    last_update = models.DateTimeField(editable=False, default=datetime.utcnow)

    class Meta:  # pylint: disable=C0111,W0232
        db_table = 'uiapi\".\"oq_calculation'


class CalcStats(models.Model):
    '''
    Capture various statistics about a job.
    '''
    oq_calculation = models.ForeignKey('OqCalculation')
    start_time = models.DateTimeField(editable=False)
    stop_time = models.DateTimeField(editable=False)
    # The number of total sites in job
    num_sites = models.IntegerField()
    # The number of logic tree samples
    # (for hazard jobs of all types except scenario)
    realizations = models.IntegerField(null=True)

    class Meta:  # pylint: disable=C0111,W0232
        db_table = 'uiapi\".\"calc_stats'


class OqJobProfile(models.Model):
    '''
    Parameters needed to run an OpenQuake job
    '''
    CALC_MODE_CHOICES = (
        (u'classical', u'Classical PSHA'),
        (u'event_based', u'Probabilistic Event-Based'),
        (u'scenario', u'Scenario'),
        (u'disaggregation', u'Disaggregation'),
        (u'uhs', u'UHS'),  # Uniform Hazard Spectra
        # Benefit-cost ratio calculator based on Classical PSHA risk calc
        (u'classical_bcr', u'Classical BCR'),
        # Benefit-cost ratio calculator based on Event Based risk calc
        (u'event_based_bcr', u'Probabilistic Event-Based BCR'),
    )
    calc_mode = models.TextField(choices=CALC_MODE_CHOICES)
    job_type = CharArrayField()
    input_set = models.ForeignKey('InputSet')
    min_magnitude = models.FloatField(null=True)
    investigation_time = models.FloatField(null=True)
    COMPONENT_CHOICES = (
        (u'average', u'Average horizontal'),
        (u'gmroti50', u'Average horizontal (GMRotI50)'),
    )
    component = models.TextField(choices=COMPONENT_CHOICES)
    IMT_CHOICES = (
       (u'pga', u'Peak Ground Acceleration'),
       (u'sa', u'Spectral Acceleration'),
       (u'pgv', u'Peak Ground Velocity'),
       (u'pgd', u'Peak Ground Displacement'),
       (u'ia', u'Arias Intensity'),
       (u'rsd', u'Relative Significant Duration'),
       (u'mmi', u'Modified Mercalli Intensity'),
    )
    imt = models.TextField(choices=IMT_CHOICES)
    period = models.FloatField(null=True)
    damping = models.FloatField(null=True)
    TRUNC_TYPE_CHOICES = (
       (u'none', u'None'),
       (u'onesided', u'One-sided'),
       (u'twosided', u'Two-sided'),
    )
    truncation_type = models.TextField(choices=TRUNC_TYPE_CHOICES)
    # TODO(LB): We should probably find out why (from a science perspective)
    # the default is 3.0 and document it. I definitely don't remember why it's
    # 3.0.
    truncation_level = models.FloatField(default=3.0)
    reference_vs30_value = models.FloatField(
        "Average shear-wave velocity in the upper 30 meters of a site")
    imls = FloatArrayField(null=True)
    poes = FloatArrayField(null=True)
    realizations = models.IntegerField(null=True)
    histories = models.IntegerField(null=True)
    gm_correlated = models.NullBooleanField(null=True)
    gmf_calculation_number = models.IntegerField(null=True)
    rupture_surface_discretization = models.FloatField(null=True)
    last_update = models.DateTimeField(editable=False, default=datetime.utcnow)

    # We can specify a (region and region_grid_spacing) or sites, but not both.
    region = models.PolygonField(srid=4326, null=True)
    region_grid_spacing = models.FloatField(null=True)
    sites = models.MultiPointField(srid=4326, null=True)

    aggregate_loss_curve = models.NullBooleanField(null=True)  # 1/0 ?
    area_source_discretization = models.FloatField(null=True)
    area_source_magnitude_scaling_relationship = models.TextField(null=True)
    compute_mean_hazard_curve = models.NullBooleanField(null=True)
    conditional_loss_poe = FloatArrayField(null=True)
    fault_magnitude_scaling_relationship = models.TextField(null=True)
    fault_magnitude_scaling_sigma = models.FloatField(null=True)
    fault_rupture_offset = models.FloatField(null=True)
    fault_surface_discretization = models.FloatField(null=True)
    gmf_random_seed = models.IntegerField(null=True)
    gmpe_lt_random_seed = models.IntegerField(null=True)
    gmpe_model_name = models.TextField(null=True)
    grid_source_magnitude_scaling_relationship = models.TextField(null=True)
    include_area_sources = models.NullBooleanField(null=True)
    include_fault_source = models.NullBooleanField(null=True)
    include_grid_sources = models.NullBooleanField(null=True)
    include_subduction_fault_source = models.NullBooleanField(null=True)
    loss_curves_output_prefix = models.TextField(null=True)
    maximum_distance = models.FloatField(null=True)
    quantile_levels = FloatArrayField(null=True)
    reference_depth_to_2pt5km_per_sec_param = models.FloatField(null=True)
    risk_cell_size = models.FloatField(null=True)
    rupture_aspect_ratio = models.FloatField(null=True)
    RUPTURE_FLOATING_TYPE_CHOICES = (
        ('alongstrike', 'Only along strike ( rupture full DDW)'),
        ('downdip', 'Along strike and down dip'),
        ('centereddowndip', 'Along strike & centered down dip'),
    )
    rupture_floating_type = models.TextField(
        null=True, choices=RUPTURE_FLOATING_TYPE_CHOICES)
    SADIGH_SITE_TYPE_CHOICES = (
        ('rock', 'Rock'),
        ('deepsoil', 'Deep-Soil'),
    )
    sadigh_site_type = models.TextField(
        null=True, choices=SADIGH_SITE_TYPE_CHOICES)
    source_model_lt_random_seed = models.IntegerField(null=True)
    STANDARD_DEVIATION_TYPE_CHOICES = (
        ('total', 'Total'),
        ('interevent', 'Inter-Event'),
        ('intraevent', 'Intra-Event'),
        ('zero', 'None (zero)'),
        ('total_mag_dependent', 'Total (Mag Dependent)'),
        ('total_pga_dependent', 'Total (PGA Dependent)'),
        ('intraevent_mag_dependent', 'Intra-Event (Mag Dependent)'),
    )
    standard_deviation_type = models.TextField(
        null=True, choices=STANDARD_DEVIATION_TYPE_CHOICES)
    subduction_fault_magnitude_scaling_relationship = \
        models.TextField(null=True)
    subduction_fault_magnitude_scaling_sigma = models.FloatField(null=True)
    subduction_fault_rupture_offset = models.FloatField(null=True)
    subduction_fault_surface_discretization = models.FloatField(null=True)
    subduction_rupture_aspect_ratio = models.FloatField(null=True)
    subduction_rupture_floating_type = models.TextField(
        null=True, choices=RUPTURE_FLOATING_TYPE_CHOICES)
    SOURCE_AS_CHOICES = (
        ('pointsources', 'Point Sources'),
        ('linesources', 'Line Sources (random or given strike)'),
        ('crosshairsources', 'Cross Hair Line Sources'),
        ('16spokedsources', '16 Spoked Line Sources'),
    )
    treat_area_source_as = models.TextField(
        null=True, choices=SOURCE_AS_CHOICES)
    treat_grid_source_as = models.TextField(
        null=True, choices=SOURCE_AS_CHOICES)
    width_of_mfd_bin = models.FloatField(null=True)

    # The following bin limits fields are for the Disaggregation calculator
    # only:
    lat_bin_limits = FloatArrayField(null=True)
    lon_bin_limits = FloatArrayField(null=True)
    mag_bin_limits = FloatArrayField(null=True)
    epsilon_bin_limits = FloatArrayField(null=True)
    distance_bin_limits = FloatArrayField(null=True)
    # PMF (Probability Mass Function) result choices for the Disaggregation
    # calculator
    # TODO(LB), Sept. 23, 2011: We should consider implementing some custom
    # constraint checking for disagg_results. For now, I'm just going to let
    # the database check the constraints.
    # The following are the valid options for each element of this array field:
    #   MagPMF (Magnitude Probability Mass Function)
    #   DistPMF (Distance PMF)
    #   TRTPMF (Tectonic Region Type PMF)
    #   MagDistPMF (Magnitude-Distance PMF)
    #   MagDistEpsPMF (Magnitude-Distance-Epsilon PMF)
    #   LatLonPMF (Latitude-Longitude PMF)
    #   LatLonMagPMF (Latitude-Longitude-Magnitude PMF)
    #   LatLonMagEpsPMF (Latitude-Longitude-Magnitude-Epsilon PMF)
    #   MagTRTPMF (Magnitude-Tectonic Region Type PMF)
    #   LatLonTRTPMF (Latitude-Longitude-Tectonic Region Type PMF)
    #   FullDisaggMatrix (The full disaggregation matrix; includes
    #       Lat, Lon, Magnitude, Epsilon, and Tectonic Region Type)
    disagg_results = CharArrayField(null=True)
    uhs_periods = FloatArrayField(null=True)
    VS30_TYPE_CHOICES = (
       (u"measured", u"Value obtained from on-site measurements"),
       (u"inferred", u"Estimated value"),
    )
    vs30_type = models.TextField(choices=VS30_TYPE_CHOICES, default="measured")
    depth_to_1pt_0km_per_sec = models.FloatField(default=100.0)
    asset_life_expectancy = models.FloatField(null=True)
    interest_rate = models.FloatField(null=True)

    class Meta:  # pylint: disable=C0111,W0232
        db_table = 'uiapi\".\"oq_job_profile'


class Output(models.Model):
    '''
    A single artifact which is a result of an OpenQuake calculation.
    The data may reside in a file or in the database.
    '''
    owner = models.ForeignKey('OqUser')
    oq_calculation = models.ForeignKey('OqCalculation')
    path = models.TextField(null=True, unique=True)
    display_name = models.TextField()
    db_backed = models.BooleanField(default=False)
    OUTPUT_TYPE_CHOICES = (
        (u'unknown', u'Unknown'),
        (u'hazard_curve', u'Hazard Curve'),
        (u'hazard_map', u'Hazard Map'),
        (u'gmf', u'Ground Motion Field'),
        (u'loss_curve', u'Loss Curve'),
        (u'loss_map', u'Loss Map'),
        (u'collapse_map', u'Collapse map'),
        (u'bcr_distribution', u'Benefit-cost ratio distribution'),
    )
    output_type = models.TextField(choices=OUTPUT_TYPE_CHOICES)
    # Number of bytes in the file:
    size = models.IntegerField(default=0)
    # TODO(LB): We should consider removing shapefile_path; as far I know, it's
    # obsolete.
    shapefile_path = models.TextField(null=True)
    min_value = models.FloatField(null=True)
    max_value = models.FloatField(null=True)

    last_update = models.DateTimeField(editable=False, default=datetime.utcnow)

    class Meta:  # pylint: disable=C0111,W0232
        db_table = 'uiapi\".\"output'


class ErrorMsg(models.Model):
    '''
    Error information associated with a job failure
    '''
    oq_calculation = models.ForeignKey('OqCalculation')
    brief = models.TextField()
    detailed = models.TextField()

    class Meta:  # pylint: disable=C0111,W0232
        db_table = 'uiapi\".\"error_msg'


## Tables in the 'hzrdr' schema.


class HazardMap(models.Model):
    '''
    Hazard Map header (information which pertains to entire map)
    '''
    output = models.ForeignKey('Output')
    poe = models.FloatField()
    STAT_CHOICES = (
        (u'mean', u'Mean'),
        (u'quantile', u'Quantile'),
    )
    statistic_type = models.TextField(choices=STAT_CHOICES)
    quantile = models.FloatField(null=True)

    class Meta:  # pylint: disable=C0111,W0232
        db_table = 'hzrdr\".\"hazard_map'


class HazardMapData(models.Model):
    '''
    Hazard Map data (data for a single point in the map)
    '''
    hazard_map = models.ForeignKey('HazardMap')
    value = models.FloatField()
    location = models.PointField(srid=4326)

    class Meta:  # pylint: disable=C0111,W0232
        db_table = 'hzrdr\".\"hazard_map_data'


class HazardCurve(models.Model):
    '''
    Hazard Curve header information
    '''
    output = models.ForeignKey('Output')
    end_branch_label = models.TextField(null=True)
    STAT_CHOICES = (
        (u'mean', u'Mean'),
        (u'median', u'Median'),
        (u'quantile', u'Quantile'),
    )
    statistic_type = models.TextField(null=True, choices=STAT_CHOICES)
    quantile = models.FloatField(null=True)

    class Meta:  # pylint: disable=C0111,W0232
        db_table = 'hzrdr\".\"hazard_curve'


class HazardCurveData(models.Model):
    '''
    Hazard Curve data

    Contains an list of PoE (Probability of Exceedance)
    values and the geographical point associated with the curve
    '''
    hazard_curve = models.ForeignKey('HazardCurve')
    poes = FloatArrayField()
    location = models.PointField(srid=4326)

    class Meta:  # pylint: disable=C0111,W0232
        db_table = 'hzrdr\".\"hazard_curve_data'


class GmfData(models.Model):
    '''
    Ground Motion Field data
    '''
    output = models.ForeignKey('Output')
    ground_motion = models.FloatField()
    location = models.PointField(srid=4326)

    class Meta:  # pylint: disable=C0111,W0232
        db_table = 'hzrdr\".\"gmf_data'


## Tables in the 'riskr' schema.


class LossMap(models.Model):
    '''
    Holds metadata for loss maps
    '''

    output = models.ForeignKey("Output")
    scenario = models.BooleanField()
    loss_map_ref = models.TextField(null=True)
    end_branch_label = models.TextField(null=True)
    category = models.TextField(null=True)
    unit = models.TextField(null=True)
    timespan = models.FloatField(null=True)
    poe = models.FloatField(null=True)

    class Meta:  # pylint: disable=C0111,W0232
        db_table = 'riskr\".\"loss_map'


class LossMapData(models.Model):
    '''
    Holds an asset, its position and a value plus (for
    non-scenario maps) the standard deviation for its loss
    '''

    loss_map = models.ForeignKey("LossMap")
    asset_ref = models.TextField()
    value = models.FloatField()
    std_dev = models.FloatField(default=0.0)
    location = models.PointField(srid=4326)

    class Meta:  # pylint: disable=C0111,W0232
        db_table = 'riskr\".\"loss_map_data'


class LossCurve(models.Model):
    '''
    Holds the parameters common to a set of loss curves
    '''

    output = models.ForeignKey("Output")
    aggregate = models.BooleanField(default=False)
    end_branch_label = models.TextField(null=True)
    category = models.TextField(null=True)
    unit = models.TextField(null=True)

    class Meta:  # pylint: disable=C0111,W0232
        db_table = 'riskr\".\"loss_curve'


class LossCurveData(models.Model):
    '''
    Holds the probabilities of exceedance for a given loss curve
    '''

    loss_curve = models.ForeignKey("LossCurve")
    asset_ref = models.TextField()
    losses = FloatArrayField()
    poes = FloatArrayField()
    location = models.PointField(srid=4326)

    class Meta:  # pylint: disable=C0111,W0232
        db_table = 'riskr\".\"loss_curve_data'


class AggregateLossCurveData(models.Model):
    '''
    Holds the probabilities of exceedance for the whole exposure model
    '''

    loss_curve = models.ForeignKey("LossCurve")
    losses = FloatArrayField()
    poes = FloatArrayField()

    class Meta:  # pylint: disable=C0111,W0232
        db_table = 'riskr\".\"aggregate_loss_curve_data'


class CollapseMap(models.Model):
    '''
    Holds metadata for the collapse map
    '''

    output = models.ForeignKey("Output")
    exposure_model = models.ForeignKey("ExposureModel")

    class Meta:  # pylint: disable=C0111,W0232
        db_table = 'riskr\".\"collapse_map'


class CollapseMapData(models.Model):
    '''
    Holds the actual data for the collapse map
    '''

    collapse_map = models.ForeignKey("CollapseMap")
    asset_ref = models.TextField()
    value = models.FloatField()
    std_dev = models.FloatField()
    location = models.PointField(srid=4326)

    class Meta:  # pylint: disable=C0111,W0232
        db_table = 'riskr\".\"collapse_map_data'


class BCRDistribution(models.Model):
    '''
    Holds metadata for the benefit-cost ratio distribution
    '''

    output = models.ForeignKey("Output")
    exposure_model = models.ForeignKey("ExposureModel")

    class Meta:  # pylint: disable=C0111,W0232
        db_table = 'riskr\".\"bcr_distribution'


class BCRDistributionData(models.Model):
    '''
    Holds the actual data for the benefit-cost ratio distribution
    '''

    bcr_distribution = models.ForeignKey("BCRDistribution")
    asset_ref = models.TextField()
    bcr = models.FloatField()
    location = models.PointField(srid=4326)

    class Meta:  # pylint: disable=C0111,W0232
        db_table = 'riskr\".\"bcr_distribution_data'


## Tables in the 'oqmif' schema.


class ExposureModel(models.Model):
    '''
    A risk exposure model
    '''

    owner = models.ForeignKey("OqUser")
    name = models.TextField()
    description = models.TextField(null=True)
    category = models.TextField()
    unit = models.TextField()
    last_update = models.DateTimeField(editable=False, default=datetime.utcnow)

    class Meta:  # pylint: disable=C0111,W0232
        db_table = 'oqmif\".\"exposure_model'


class ExposureData(models.Model):
    '''
    Per-asset risk exposure data
    '''

    exposure_model = models.ForeignKey("ExposureModel")
    asset_ref = models.TextField()
    value = models.FloatField()
    taxonomy = models.TextField()
    structure_type = models.TextField(null=True)
    retrofitting_cost = models.FloatField(null=True)
    last_update = models.DateTimeField(editable=False, default=datetime.utcnow)
    site = models.PointField(srid=4326)

    class Meta:  # pylint: disable=C0111,W0232
        db_table = 'oqmif\".\"exposure_data'


## Tables in the 'riski' schema.


class VulnerabilityModel(models.Model):
    '''
    A risk vulnerability model
    '''

    owner = models.ForeignKey("OqUser")
    name = models.TextField()
    description = models.TextField(null=True)
    imt = models.TextField(choices=OqJobProfile.IMT_CHOICES)
    imls = FloatArrayField()
    category = models.TextField()
    last_update = models.DateTimeField(editable=False, default=datetime.utcnow)

    class Meta:  # pylint: disable=C0111,W0232
        db_table = 'riski\".\"vulnerability_model'


class VulnerabilityFunction(models.Model):
    '''
    A risk vulnerability function
    '''

    vulnerability_model = models.ForeignKey("VulnerabilityModel")
    taxonomy = models.TextField()
    loss_ratios = FloatArrayField()
    covs = FloatArrayField()
    last_update = models.DateTimeField(editable=False, default=datetime.utcnow)

    class Meta:  # pylint: disable=C0111,W0232
        db_table = 'riski\".\"vulnerability_function'<|MERGE_RESOLUTION|>--- conflicted
+++ resolved
@@ -487,11 +487,7 @@
     duration = models.IntegerField(default=0)
     job_pid = models.IntegerField(default=0)
     supervisor_pid = models.IntegerField(default=0)
-<<<<<<< HEAD
-    oq_job_profile = models.ForeignKey('OqParams')
-=======
     oq_job_profile = models.ForeignKey('OqJobProfile')
->>>>>>> d7981e46
     last_update = models.DateTimeField(editable=False, default=datetime.utcnow)
 
     class Meta:  # pylint: disable=C0111,W0232
