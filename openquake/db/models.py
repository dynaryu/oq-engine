# -*- coding: utf-8 -*-
# vim: tabstop=4 shiftwidth=4 softtabstop=4

# Copyright (c) 2010-2012, GEM Foundation.
#
# OpenQuake is free software: you can redistribute it and/or modify it
# under the terms of the GNU Affero General Public License as published
# by the Free Software Foundation, either version 3 of the License, or
# (at your option) any later version.
#
# OpenQuake is distributed in the hope that it will be useful,
# but WITHOUT ANY WARRANTY; without even the implied warranty of
# MERCHANTABILITY or FITNESS FOR A PARTICULAR PURPOSE.  See the
# GNU General Public License for more details.
#
# You should have received a copy of the GNU Affero General Public License
# along with OpenQuake.  If not, see <http://www.gnu.org/licenses/>.

# pylint: disable=C0302

'''
Model representations of the OpenQuake DB tables.
'''

import os

from collections import namedtuple
from datetime import datetime
from django.contrib.gis.db import models as djm
from django.contrib.gis.geos.geometry import GEOSGeometry


def profile4job(job_id):
    """Return the job profile for the given job.

    :param int job_id: identifier of the job in question
    :returns: a :py:class:`openquake.db.models.OqJobProfile` instance
    """
    [j2p] = Job2profile.objects.extra(where=["oq_job_id=%s"], params=[job_id])
    return j2p.oq_job_profile


def inputs4job(job_id, input_type=None, path=None):
    """Return the inputs for the given job, input type and path.

    :param int job_id: identifier of the job in question
    :param str input_type: a valid input type
    :param str path: the path of the desired input.
    :returns: a list of :py:class:`openquake.db.models.Input` instances
    """
    i2js = Input2job.objects.extra(where=["oq_job_id=%s"], params=[job_id])
    if not input_type and not path:
        return list(i.input for i in i2js.all())
    qargs = []
    if input_type:
        qargs.append(("input__input_type", input_type))
    if path:
        qargs.append(("input__path", path))
    qargs = dict(qargs)
    return list(i.input for i in i2js.filter(**qargs))


def per_asset_value(exd):
    """Return per-asset value for the given exposure data set.

    Calculate per asset value by considering the given exposure data (`exd`)
    as follows:

        case 1: cost type: aggregated:
            cost = economic value
        case 2: cost type: per asset:
            cost * number (of assets) = economic value
        case 3: cost type: per area and area type: aggregated:
            cost * area = economic value
        case 4: cost type: per area and area type: per asset:
            cost * area * number = economic value

    The same "formula" applies to contenst/retrofitting cost analogously.

    :param exd: a named tuple with the following properties:
        - cost
        - cost_type
        - area
        - area_type
        - number_of_units
    :returns: the per-asset value as a `float`
    :raises: `ValueError` in case of a malformed (risk exposure data) input
    """
    if exd.cost_type == "aggregated":
        return exd.cost
    elif exd.cost_type == "per_asset":
        return exd.cost * exd.number_of_units
    elif exd.cost_type == "per_area":
        if exd.area_type == "aggregated":
            return exd.cost * exd.area
        elif exd.area_type == "per_asset":
            return exd.cost * exd.area * exd.number_of_units
    raise ValueError("Invalid input: '%s'" % str(exd))


def model_equals(model_a, model_b, ignore=None):
    """Compare two Django model objects for equality. The two objects are
    considered equal if the values of the all of the fields of both models are
    equal.

    If you want to ignore some attributes (such as `id`) and compare the rest
    of the attributes, you can specify a list or tuple of attributes to ignore.

    :param model_a:
        A :class:`django.db.models.Model` instance.
    :param model_b:
        A :class:`django.db.models.Model` instance.
    :param ignore:
        Optional. A list or tuple of attribute names (as strings) to ignore in
        the comparison. For example::
            ('id', 'last_updated')

    :returns:
        `True` if the contents each model object are equal, taking into account
        any ignores.
    """
    if not model_a.__class__ == model_b.__class__:
        # Not the same class type; these are definitely not equal.
        return False

    # Now get each field name and compare the attributes in both objects.
    for field_name in model_a.__dict__.keys():
        # Ignore _state; this is an ever-present attribute of the model
        # __dict__ which we don't care about. It doesn't affect our equality
        # comparison.
        if field_name == '_state':
            continue

        # Make sure we ignore the attributes that were specified.
        if ignore is not None and field_name in ignore:
            continue

        a_val = getattr(model_a, field_name)
        b_val = getattr(model_b, field_name)

        # If the attribute is a geometry object,
        # use the GEOSGeometry.equals method to compare:
        if isinstance(a_val, GEOSGeometry):
            if not a_val.equals(b_val):
                return False
        else:
            if not a_val == b_val:
                return False

    return True


class FloatArrayField(djm.Field):  # pylint: disable=R0904
    """This field models a postgres `float` array."""

    def db_type(self, connection):
        return 'float[]'

    def get_prep_value(self, value):
        if value is not None:
            return "{" + ', '.join(str(v) for v in value) + "}"
        else:
            return None


class CharArrayField(djm.Field):  # pylint: disable=R0904
    """This field models a postgres `varchar` array."""

    def db_type(self, _connection):
        return 'varchar[]'

    def get_prep_value(self, value):
        """Return data in a format that has been prepared for use as a
        parameter in a query.

        :param value: sequence of string values to be saved in a varchar[]
            field
        :type value: list or tuple

        >>> caf = CharArrayField()
        >>> caf.get_prep_value(['foo', 'bar', 'baz123'])
        '{"foo", "bar", "baz123"}'
        """
        if value is not None:
            return '{' + ', '.join('"%s"' % str(v) for v in value) + '}'
        else:
            return None


## Tables in the 'admin' schema.


class Organization(djm.Model):
    '''
    Organizations for grouping users
    '''
    name = djm.TextField()
    address = djm.TextField(null=True)
    url = djm.TextField(null=True)
    last_update = djm.DateTimeField(editable=False, default=datetime.utcnow)

    class Meta:  # pylint: disable=C0111,W0232
        db_table = 'admin\".\"organization'


class OqUser(djm.Model):
    '''
    OpenQuake users
    '''
    user_name = djm.TextField()
    full_name = djm.TextField()
    organization = djm.ForeignKey('Organization')
    data_is_open = djm.BooleanField(default=True)
    last_update = djm.DateTimeField(editable=False, default=datetime.utcnow)

    class Meta:  # pylint: disable=C0111,W0232
        db_table = 'admin\".\"oq_user'


class RevisionInfo(djm.Model):
    '''
    Revision information
    '''
    artefact = djm.TextField(unique=True)
    revision = djm.TextField()
    step = djm.IntegerField(default=0)
    last_update = djm.DateTimeField(editable=False, default=datetime.utcnow)

    class Meta:  # pylint: disable=C0111,W0232
        db_table = 'admin\".\"revision_info'


## Tables in the 'eqcat' schema.


class Catalog(djm.Model):
    '''
    Earthquake catalog
    '''
    owner = djm.ForeignKey('OqUser')
    eventid = djm.IntegerField()
    agency = djm.TextField()
    identifier = djm.TextField()
    time = djm.DateTimeField()
    time_error = djm.FloatField()
    depth = djm.FloatField()
    depth_error = djm.FloatField()
    EVENT_CLASS_CHOICES = (
        (u'aftershock', u'Aftershock'),
        (u'foreshock', u'Foreshock'),
    )
    event_class = djm.TextField(null=True, choices=EVENT_CLASS_CHOICES)
    magnitude = djm.ForeignKey('Magnitude')
    surface = djm.ForeignKey('Surface')
    last_update = djm.DateTimeField(editable=False, default=datetime.utcnow)
    point = djm.PointField(srid=4326)

    class Meta:  # pylint: disable=C0111,W0232
        db_table = 'eqcat\".\"catalog'


class Magnitude(djm.Model):
    '''
    Earthquake event magnitudes
    '''
    mb_val = djm.FloatField(null=True)
    mb_val_error = djm.FloatField(null=True)
    ml_val = djm.FloatField(null=True)
    ml_val_error = djm.FloatField(null=True)
    ms_val = djm.FloatField(null=True)
    ms_val_error = djm.FloatField(null=True)
    mw_val = djm.FloatField(null=True)
    mw_val_error = djm.FloatField(null=True)
    last_update = djm.DateTimeField(editable=False, default=datetime.utcnow)

    class Meta:  # pylint: disable=C0111,W0232
        db_table = 'eqcat\".\"magnitude'


class Surface(djm.Model):
    '''
    Earthquake event surface (ellipse with an angle)
    '''
    semi_minor = djm.FloatField()
    semi_major = djm.FloatField()
    strike = djm.FloatField()
    last_update = djm.DateTimeField(editable=False, default=datetime.utcnow)

    class Meta:  # pylint: disable=C0111,W0232
        db_table = 'eqcat\".\"surface'


## Tables in the 'hzrdi' (Hazard Input) schema.


class Rupture(djm.Model):
    '''
    Rupture
    '''
    owner = djm.ForeignKey('OqUser')
    input = djm.ForeignKey('Input')
    gid = djm.TextField()
    name = djm.TextField(null=True)
    description = djm.TextField(null=True)
    SI_TYPE_CHOICES = (
        (u'complex', u'Complex'),
        (u'point', u'Point'),
        (u'simple', u'Simple'),
    )
    si_type = djm.TextField(choices=SI_TYPE_CHOICES, default='simple')
    TECT_REG_CHOICES = (
        (u'active', u'Active Shallow Crust'),
        (u'stable', u'Stable Shallow Crust'),
        (u'interface', u'Subduction Interface'),
        (u'intraslab', u'Subduction Intraslab'),
        (u'volcanic', u'Volcanic'),
    )
    tectonic_region = djm.TextField(choices=TECT_REG_CHOICES)
    rake = djm.FloatField(null=True)
    magnitude = djm.FloatField()
    MAG_TYPE_CHOICES = (
        (u'Mb', u'Body Wave Magnitude'),
        (u'Md', u'Duration Magnitude'),
        (u'Ml', u'Local Magnitude'),
        (u'Ms', u'Surface Wave Magnitude'),
        (u'Mw', u'Moment Magnitude'),
    )
    magnitude_type = djm.CharField(max_length=2, choices=MAG_TYPE_CHOICES,
        default='Mw')
    simple_fault = djm.ForeignKey('SimpleFault')
    complex_fault = djm.ForeignKey('ComplexFault')
    last_update = djm.DateTimeField(editable=False, default=datetime.utcnow)
    point = djm.PointField(srid=4326)

    class Meta:  # pylint: disable=C0111,W0232
        db_table = 'hzrdi\".\"rupture'


class Source(djm.Model):
    '''
    Source
    '''
    owner = djm.ForeignKey('OqUser')
    input = djm.ForeignKey('Input')
    gid = djm.TextField()
    name = djm.TextField(null=True)
    description = djm.TextField(null=True)
    SI_TYPE_CHOICES = (
        (u'area', u'Area'),
        (u'point', u'Point'),
        (u'complex', u'Complex'),
        (u'simple', u'Simple'),
    )
    si_type = djm.TextField(choices=SI_TYPE_CHOICES, default='simple')
    TECT_REG_CHOICES = (
        (u'active', u'Active Shallow Crust'),
        (u'stable', u'Stable Shallow Crust'),
        (u'interface', u'Subduction Interface'),
        (u'intraslab', u'Subduction Intraslab'),
        (u'volcanic', u'Volcanic'),
    )
    tectonic_region = djm.TextField(choices=TECT_REG_CHOICES)
    simple_fault = djm.ForeignKey('SimpleFault')
    complex_fault = djm.ForeignKey('ComplexFault')
    rake = djm.FloatField(null=True)
    hypocentral_depth = djm.FloatField(null=True)
    r_depth_distr = djm.ForeignKey('RDepthDistr')
    last_update = djm.DateTimeField(editable=False, default=datetime.utcnow)
    point = djm.PointField(srid=4326)
    area = djm.PolygonField(srid=4326)

    class Meta:  # pylint: disable=C0111,W0232
        db_table = 'hzrdi\".\"source'


class SimpleFault(djm.Model):
    '''
    Simple fault geometry
    '''
    owner = djm.ForeignKey('OqUser')
    gid = djm.TextField()
    name = djm.TextField(null=True)
    description = djm.TextField(null=True)
    dip = djm.FloatField()
    upper_depth = djm.FloatField()
    lower_depth = djm.FloatField()
    mfd_tgr = djm.ForeignKey('MfdTgr')
    mfd_evd = djm.ForeignKey('MfdEvd')
    last_update = djm.DateTimeField(editable=False, default=datetime.utcnow)
    edge = djm.LineStringField(srid=4326)
    outline = djm.PolygonField(srid=4326)

    class Meta:  # pylint: disable=C0111,W0232
        db_table = 'hzrdi\".\"simple_fault'


class MfdEvd(djm.Model):
    '''
    Magnitude Frequency Distribution, evenly discretized
    '''
    owner = djm.ForeignKey('OqUser')
    MAG_TYPE_CHOICES = (
        (u'Mb', u'Body Wave Magnitude'),
        (u'Md', u'Duration Magnitude'),
        (u'Ml', u'Local Magnitude'),
        (u'Ms', u'Surface Wave Magnitude'),
        (u'Mw', u'Moment Magnitude'),
    )
    magnitude_type = djm.CharField(max_length=2, choices=MAG_TYPE_CHOICES,
        default='Mw')
    min_val = djm.FloatField()
    max_val = djm.FloatField(default=-1.0)
    bin_size = djm.FloatField()
    mfd_values = FloatArrayField()
    total_cumulative_rate = djm.FloatField(null=True)
    total_moment_rate = djm.FloatField(null=True)
    last_update = djm.DateTimeField(editable=False, default=datetime.utcnow)

    class Meta:  # pylint: disable=C0111,W0232
        db_table = 'hzrdi\".\"mfd_evd'


class MfdTgr(djm.Model):
    '''
    Magnitude Frequency Distribution, truncated Gutenberg-Richter
    '''
    owner = djm.ForeignKey('OqUser')
    MAG_TYPE_CHOICES = (
        (u'Mb', u'Body Wave Magnitude'),
        (u'Md', u'Duration Magnitude'),
        (u'Ml', u'Local Magnitude'),
        (u'Ms', u'Surface Wave Magnitude'),
        (u'Mw', u'Moment Magnitude'),
    )
    magnitude_type = djm.CharField(max_length=2, choices=MAG_TYPE_CHOICES,
        default='Mw')
    min_val = djm.FloatField()
    max_val = djm.FloatField()
    a_val = djm.FloatField()
    b_val = djm.FloatField()
    total_cumulative_rate = djm.FloatField(null=True)
    total_moment_rate = djm.FloatField(null=True)
    last_update = djm.DateTimeField(editable=False, default=datetime.utcnow)

    class Meta:  # pylint: disable=C0111,W0232
        db_table = 'hzrdi\".\"mfd_tgr'


class ComplexFault(djm.Model):
    '''
    Complex fault geometry
    '''
    owner = djm.ForeignKey('OqUser')
    gid = djm.TextField()
    name = djm.TextField(null=True)
    description = djm.TextField(null=True)
    mfd_tgr = djm.ForeignKey('MfdTgr')
    mfd_evd = djm.ForeignKey('MfdEvd')
    fault_edge = djm.ForeignKey('FaultEdge')
    last_update = djm.DateTimeField(editable=False, default=datetime.utcnow)
    outline = djm.PolygonField(srid=4326)

    class Meta:  # pylint: disable=C0111,W0232
        db_table = 'hzrdi\".\"complex_fault'


class FaultEdge(djm.Model):
    '''
    Fault edge
    '''
    owner = djm.ForeignKey('OqUser')
    gid = djm.TextField()
    name = djm.TextField(null=True)
    description = djm.TextField(null=True)
    last_update = djm.DateTimeField(editable=False, default=datetime.utcnow)
    top = djm.LineStringField(srid=4326)
    bottom = djm.LineStringField(srid=4326)

    class Meta:  # pylint: disable=C0111,W0232
        db_table = 'hzrdi\".\"fault_edge'


class RDepthDistr(djm.Model):
    '''
    Rupture Depth Distribution
    '''
    owner = djm.ForeignKey('OqUser')
    gid = djm.TextField()
    name = djm.TextField(null=True)
    description = djm.TextField(null=True)
    magnitude_type = djm.CharField(max_length=2)
    magnitude = FloatArrayField()
    depth = FloatArrayField()
    last_update = djm.DateTimeField(editable=False, default=datetime.utcnow)

    class Meta:  # pylint: disable=C0111,W0232
        db_table = 'hzrdi\".\"r_depth_distr'


class RRateMdl(djm.Model):
    '''
    Rupture Rate Model
    '''
    owner = djm.ForeignKey('OqUser')
    gid = djm.TextField()
    name = djm.TextField(null=True)
    description = djm.TextField(null=True)
    mfd_tgr = djm.ForeignKey('MfdTgr')
    mfd_evd = djm.ForeignKey('MfdEvd')
    focal_mechanism = djm.ForeignKey('FocalMechanism')
    source = djm.ForeignKey('Source')
    last_update = djm.DateTimeField(editable=False, default=datetime.utcnow)

    class Meta:  # pylint: disable=C0111,W0232
        db_table = 'hzrdi\".\"r_rate_mdl'


class FocalMechanism(djm.Model):
    '''
    Holds strike, dip and rake values with the respective constraints
    '''
    owner = djm.ForeignKey('OqUser')
    gid = djm.TextField()
    name = djm.TextField(null=True)
    description = djm.TextField(null=True)
    strike = djm.FloatField(null=True)
    dip = djm.FloatField(null=True)
    rake = djm.FloatField(null=True)
    last_update = djm.DateTimeField(editable=False, default=datetime.utcnow)

    class Meta:  # pylint: disable=C0111,W0232
        db_table = 'hzrdi\".\"focal_mechanism'


## Tables in the 'uiapi' schema.


class Upload(djm.Model):
    '''
    A batch of OpenQuake input files uploaded by the user
    '''
    owner = djm.ForeignKey('OqUser')
    description = djm.TextField(default='')
    path = djm.TextField(unique=True)
    STATUS_CHOICES = (
        (u'pending', u'Pending'),
        (u'running', u'Running'),
        (u'failed', u'Failed'),
        (u'succeeded', u'Succeeded'),
    )
    status = djm.TextField(choices=STATUS_CHOICES, default='pending')
    job_pid = djm.IntegerField(default=0)
    last_update = djm.DateTimeField(editable=False, default=datetime.utcnow)

    class Meta:  # pylint: disable=C0111,W0232
        db_table = 'uiapi\".\"upload'


class Input(djm.Model):
    '''
    A single OpenQuake input file uploaded by the user
    '''
    owner = djm.ForeignKey('OqUser')
    digest = djm.TextField(help_text="32 byte md5sum digest, used to "
                                        "detect identical input model files")
    path = djm.TextField()
    INPUT_TYPE_CHOICES = (
        (u'unknown', u'Unknown'),
        (u'source', u'Source Model'),
        (u'lt_source', u'Source Model Logic Tree'),
        (u'lt_gmpe', u'GMPE Logic Tree'),
        (u'exposure', u'Exposure'),
        (u'vulnerability', u'Vulnerability'),
        (u'vulnerability_retrofitted', u'Vulnerability Retroffited'),
        (u'rupture', u'Rupture'),
    )
    input_type = djm.TextField(choices=INPUT_TYPE_CHOICES)
    # Number of bytes in the file:
    size = djm.IntegerField()
    last_update = djm.DateTimeField(editable=False, default=datetime.utcnow)

    def model(self):
        """The model associated with this input or `None`.

        :returns: the appropriate model if one exists or `None`
        """
        assert self.input_type in ("exposure", "fragility"), (
            "unsupported model type (%s)" % self.input_type)
        attr = "%smodel_set" % self.input_type
        qm = getattr(self, attr)
        models = qm.all()
        if models:
            return models[0]

    def __str__(self):
        path_suffix = "/".join(self.path.rsplit(os.sep, 2)[1:])
        return "%s||%s||%s||%s" % (
            self.id, self.input_type, self.digest[:16], path_suffix)

    class Meta:  # pylint: disable=C0111,W0232
        db_table = 'uiapi\".\"input'


class Input2job(djm.Model):
    '''
    Associates input model files and jobs.
    '''
    input = djm.ForeignKey('Input')
    oq_job = djm.ForeignKey('OqJob')

    class Meta:  # pylint: disable=C0111,W0232
        db_table = 'uiapi\".\"input2job'


class Input2upload(djm.Model):
    '''
    Associates input model files and uploads.
    '''
    input = djm.ForeignKey('Input')
    upload = djm.ForeignKey('Upload')

    class Meta:  # pylint: disable=C0111,W0232
        db_table = 'uiapi\".\"input2upload'


class OqJob(djm.Model):
    '''
    An OpenQuake engine run started by the user
    '''
    owner = djm.ForeignKey('OqUser')
    description = djm.TextField(default='')
    path = djm.TextField(null=True, unique=True)
    STATUS_CHOICES = (
        (u'pending', u'Pending'),
        (u'running', u'Running'),
        (u'failed', u'Failed'),
        (u'succeeded', u'Succeeded'),
    )
    status = djm.TextField(choices=STATUS_CHOICES, default='pending')
    duration = djm.IntegerField(default=0)
    job_pid = djm.IntegerField(default=0)
    supervisor_pid = djm.IntegerField(default=0)
    last_update = djm.DateTimeField(editable=False, default=datetime.utcnow)

    def profile(self):
        """Return the associated job prfile."""
        return profile4job(self.id)

    class Meta:  # pylint: disable=C0111,W0232
        db_table = 'uiapi\".\"oq_job'


class JobStats(djm.Model):
    '''
    Capture various statistics about a job.
    '''
    oq_job = djm.ForeignKey('OqJob')
    start_time = djm.DateTimeField(editable=False)
    stop_time = djm.DateTimeField(editable=False)
    # The number of total sites in job
    num_sites = djm.IntegerField()
    # The number of logic tree samples
    # (for hazard jobs of all types except scenario)
    realizations = djm.IntegerField(null=True)

    class Meta:  # pylint: disable=C0111,W0232
        db_table = 'uiapi\".\"job_stats'


class Job2profile(djm.Model):
    '''
    Associates jobs with their profiles.
    '''
    oq_job = djm.ForeignKey('OqJob')
    oq_job_profile = djm.ForeignKey('OqJobProfile')

    class Meta:  # pylint: disable=C0111,W0232
        db_table = 'uiapi\".\"job2profile'


class OqJobProfile(djm.Model):
    '''
    Parameters needed to run an OpenQuake job
    '''
    owner = djm.ForeignKey('OqUser')
    description = djm.TextField(default='')
    force_inputs = djm.BooleanField(
        default=False, help_text="whether the model inputs should be parsed "
        "and their content be written to the db no matter what")
    CALC_MODE_CHOICES = (
        (u'classical', u'Classical PSHA'),
        (u'event_based', u'Probabilistic Event-Based'),
        (u'scenario', u'Scenario'),
        (u'disaggregation', u'Disaggregation'),
        (u'uhs', u'UHS'),  # Uniform Hazard Spectra
        # Benefit-cost ratio calculator based on Classical PSHA risk calc
        (u'classical_bcr', u'Classical BCR'),
        # Benefit-cost ratio calculator based on Event Based risk calc
        (u'event_based_bcr', u'Probabilistic Event-Based BCR'),
    )
    calc_mode = djm.TextField(choices=CALC_MODE_CHOICES)
    job_type = CharArrayField()
    min_magnitude = djm.FloatField(null=True)
    investigation_time = djm.FloatField(null=True)
    COMPONENT_CHOICES = (
        (u'average', u'Average horizontal'),
        (u'gmroti50', u'Average horizontal (GMRotI50)'),
    )
    component = djm.TextField(choices=COMPONENT_CHOICES)
    IMT_CHOICES = (
       (u'pga', u'Peak Ground Acceleration'),
       (u'sa', u'Spectral Acceleration'),
       (u'pgv', u'Peak Ground Velocity'),
       (u'pgd', u'Peak Ground Displacement'),
       (u'ia', u'Arias Intensity'),
       (u'rsd', u'Relative Significant Duration'),
       (u'mmi', u'Modified Mercalli Intensity'),
    )
    imt = djm.TextField(choices=IMT_CHOICES)
    period = djm.FloatField(null=True)
    damping = djm.FloatField(null=True)
    TRUNC_TYPE_CHOICES = (
       (u'none', u'None'),
       (u'onesided', u'One-sided'),
       (u'twosided', u'Two-sided'),
    )
    truncation_type = djm.TextField(choices=TRUNC_TYPE_CHOICES)
    # TODO(LB): We should probably find out why (from a science perspective)
    # the default is 3.0 and document it. I definitely don't remember why it's
    # 3.0.
    truncation_level = djm.FloatField(default=3.0)
    reference_vs30_value = djm.FloatField(
        "Average shear-wave velocity in the upper 30 meters of a site")
    imls = FloatArrayField(null=True)
    poes = FloatArrayField(null=True)
    realizations = djm.IntegerField(null=True)
    histories = djm.IntegerField(null=True)
    gm_correlated = djm.NullBooleanField(null=True)
    gmf_calculation_number = djm.IntegerField(null=True)
    rupture_surface_discretization = djm.FloatField(null=True)
    last_update = djm.DateTimeField(editable=False, default=datetime.utcnow)

    # We can specify a (region and region_grid_spacing) or sites, but not both.
    region = djm.PolygonField(srid=4326, null=True)
    region_grid_spacing = djm.FloatField(null=True)
    sites = djm.MultiPointField(srid=4326, null=True)

    aggregate_loss_curve = djm.NullBooleanField(null=True)  # 1/0 ?
    area_source_discretization = djm.FloatField(null=True)
    area_source_magnitude_scaling_relationship = djm.TextField(null=True)
    compute_mean_hazard_curve = djm.NullBooleanField(null=True)
    conditional_loss_poe = FloatArrayField(null=True)
    fault_magnitude_scaling_relationship = djm.TextField(null=True)
    fault_magnitude_scaling_sigma = djm.FloatField(null=True)
    fault_rupture_offset = djm.FloatField(null=True)
    fault_surface_discretization = djm.FloatField(null=True)
    gmf_random_seed = djm.IntegerField(null=True)
    gmpe_lt_random_seed = djm.IntegerField(null=True)
    gmpe_model_name = djm.TextField(null=True)
    grid_source_magnitude_scaling_relationship = djm.TextField(null=True)
    include_area_sources = djm.NullBooleanField(null=True)
    include_fault_source = djm.NullBooleanField(null=True)
    include_grid_sources = djm.NullBooleanField(null=True)
    include_subduction_fault_source = djm.NullBooleanField(null=True)
    lrem_steps_per_interval = djm.IntegerField(null=True)
    loss_curves_output_prefix = djm.TextField(null=True)
    # Only used for Event-Based Risk calculations.
    loss_histogram_bins = djm.IntegerField(null=True)
    maximum_distance = djm.FloatField(null=True)
    quantile_levels = FloatArrayField(null=True)
    reference_depth_to_2pt5km_per_sec_param = djm.FloatField(null=True)
    rupture_aspect_ratio = djm.FloatField(null=True)
    RUPTURE_FLOATING_TYPE_CHOICES = (
        ('alongstrike', 'Only along strike ( rupture full DDW)'),
        ('downdip', 'Along strike and down dip'),
        ('centereddowndip', 'Along strike & centered down dip'),
    )
    rupture_floating_type = djm.TextField(
        null=True, choices=RUPTURE_FLOATING_TYPE_CHOICES)
    SADIGH_SITE_TYPE_CHOICES = (
        ('rock', 'Rock'),
        ('deepsoil', 'Deep-Soil'),
    )
    sadigh_site_type = djm.TextField(
        null=True, choices=SADIGH_SITE_TYPE_CHOICES)
    source_model_lt_random_seed = djm.IntegerField(null=True)
    STANDARD_DEVIATION_TYPE_CHOICES = (
        ('total', 'Total'),
        ('interevent', 'Inter-Event'),
        ('intraevent', 'Intra-Event'),
        ('zero', 'None (zero)'),
        ('total_mag_dependent', 'Total (Mag Dependent)'),
        ('total_pga_dependent', 'Total (PGA Dependent)'),
        ('intraevent_mag_dependent', 'Intra-Event (Mag Dependent)'),
    )
    standard_deviation_type = djm.TextField(
        null=True, choices=STANDARD_DEVIATION_TYPE_CHOICES)
    subduction_fault_magnitude_scaling_relationship = \
        djm.TextField(null=True)
    subduction_fault_magnitude_scaling_sigma = djm.FloatField(null=True)
    subduction_fault_rupture_offset = djm.FloatField(null=True)
    subduction_fault_surface_discretization = djm.FloatField(null=True)
    subduction_rupture_aspect_ratio = djm.FloatField(null=True)
    subduction_rupture_floating_type = djm.TextField(
        null=True, choices=RUPTURE_FLOATING_TYPE_CHOICES)
    SOURCE_AS_CHOICES = (
        ('pointsources', 'Point Sources'),
        ('linesources', 'Line Sources (random or given strike)'),
        ('crosshairsources', 'Cross Hair Line Sources'),
        ('16spokedsources', '16 Spoked Line Sources'),
    )
    treat_area_source_as = djm.TextField(
        null=True, choices=SOURCE_AS_CHOICES)
    treat_grid_source_as = djm.TextField(
        null=True, choices=SOURCE_AS_CHOICES)
    width_of_mfd_bin = djm.FloatField(null=True)

    # The following bin limits fields are for the Disaggregation calculator
    # only:
    lat_bin_limits = FloatArrayField(null=True)
    lon_bin_limits = FloatArrayField(null=True)
    mag_bin_limits = FloatArrayField(null=True)
    epsilon_bin_limits = FloatArrayField(null=True)
    distance_bin_limits = FloatArrayField(null=True)
    # PMF (Probability Mass Function) result choices for the Disaggregation
    # calculator
    # TODO(LB), Sept. 23, 2011: We should consider implementing some custom
    # constraint checking for disagg_results. For now, I'm just going to let
    # the database check the constraints.
    # The following are the valid options for each element of this array field:
    #   MagPMF (Magnitude Probability Mass Function)
    #   DistPMF (Distance PMF)
    #   TRTPMF (Tectonic Region Type PMF)
    #   MagDistPMF (Magnitude-Distance PMF)
    #   MagDistEpsPMF (Magnitude-Distance-Epsilon PMF)
    #   LatLonPMF (Latitude-Longitude PMF)
    #   LatLonMagPMF (Latitude-Longitude-Magnitude PMF)
    #   LatLonMagEpsPMF (Latitude-Longitude-Magnitude-Epsilon PMF)
    #   MagTRTPMF (Magnitude-Tectonic Region Type PMF)
    #   LatLonTRTPMF (Latitude-Longitude-Tectonic Region Type PMF)
    #   FullDisaggMatrix (The full disaggregation matrix; includes
    #       Lat, Lon, Magnitude, Epsilon, and Tectonic Region Type)
    disagg_results = CharArrayField(null=True)
    uhs_periods = FloatArrayField(null=True)
    VS30_TYPE_CHOICES = (
       (u"measured", u"Value obtained from on-site measurements"),
       (u"inferred", u"Estimated value"),
    )
<<<<<<< HEAD
    vs30_type = models.TextField(choices=VS30_TYPE_CHOICES, default="measured")
    depth_to_1pt_0km_per_sec = models.FloatField(default=100.0)
    asset_life_expectancy = models.FloatField(null=True)
    interest_rate = models.FloatField(null=True)
    epsilon_random_seed = models.IntegerField(null=True)
=======
    vs30_type = djm.TextField(choices=VS30_TYPE_CHOICES, default="measured")
    depth_to_1pt_0km_per_sec = djm.FloatField(default=100.0)
    asset_life_expectancy = djm.FloatField(null=True)
    interest_rate = djm.FloatField(null=True)
>>>>>>> b0c28165

    class Meta:  # pylint: disable=C0111,W0232
        db_table = 'uiapi\".\"oq_job_profile'


class Output(djm.Model):
    '''
    A single artifact which is a result of an OpenQuake job.
    The data may reside in a file or in the database.
    '''
    owner = djm.ForeignKey('OqUser')
    oq_job = djm.ForeignKey('OqJob')
    path = djm.TextField(null=True, unique=True)
    display_name = djm.TextField()
    db_backed = djm.BooleanField(default=False)
    OUTPUT_TYPE_CHOICES = (
        (u'unknown', u'Unknown'),
        (u'hazard_curve', u'Hazard Curve'),
        (u'hazard_map', u'Hazard Map'),
        (u'gmf', u'Ground Motion Field'),
        (u'loss_curve', u'Loss Curve'),
        (u'loss_map', u'Loss Map'),
        (u'collapse_map', u'Collapse map'),
        (u'bcr_distribution', u'Benefit-cost ratio distribution'),
        (u'uh_spectra', u'Uniform Hazard Spectra'),
        (u'agg_loss_curve', u'Aggregate Loss Curve'),
        (u'dmg_dist_per_asset', u'Damage Distribution Per Asset'),
        (u'dmg_dist_per_taxonomy', u'Damage Distribution Per Taxonomy'),
        (u'dmg_dist_total', u'Total Damage Distribution'),
    )
    output_type = djm.TextField(choices=OUTPUT_TYPE_CHOICES)
    # Number of bytes in the file:
    size = djm.IntegerField(default=0)
    # TODO(LB): We should consider removing shapefile_path; as far I know, it's
    # obsolete.
    shapefile_path = djm.TextField(null=True)
    min_value = djm.FloatField(null=True)
    max_value = djm.FloatField(null=True)

    last_update = djm.DateTimeField(editable=False, default=datetime.utcnow)

    class Meta:  # pylint: disable=C0111,W0232
        db_table = 'uiapi\".\"output'


class ErrorMsg(djm.Model):
    '''
    Error information associated with a job failure
    '''
    oq_job = djm.ForeignKey('OqJob')
    brief = djm.TextField()
    detailed = djm.TextField()

    class Meta:  # pylint: disable=C0111,W0232
        db_table = 'uiapi\".\"error_msg'


## Tables in the 'hzrdr' schema.


class HazardMap(djm.Model):
    '''
    Hazard Map header (information which pertains to entire map)
    '''
    output = djm.ForeignKey('Output')
    poe = djm.FloatField()
    STAT_CHOICES = (
        (u'mean', u'Mean'),
        (u'quantile', u'Quantile'),
    )
    statistic_type = djm.TextField(choices=STAT_CHOICES)
    quantile = djm.FloatField(null=True)

    class Meta:  # pylint: disable=C0111,W0232
        db_table = 'hzrdr\".\"hazard_map'


class HazardMapData(djm.Model):
    '''
    Hazard Map data (data for a single point in the map)
    '''
    hazard_map = djm.ForeignKey('HazardMap')
    value = djm.FloatField()
    location = djm.PointField(srid=4326)

    class Meta:  # pylint: disable=C0111,W0232
        db_table = 'hzrdr\".\"hazard_map_data'


class HazardCurve(djm.Model):
    '''
    Hazard Curve header information
    '''
    output = djm.ForeignKey('Output')
    end_branch_label = djm.TextField(null=True)
    STAT_CHOICES = (
        (u'mean', u'Mean'),
        (u'median', u'Median'),
        (u'quantile', u'Quantile'),
    )
    statistic_type = djm.TextField(null=True, choices=STAT_CHOICES)
    quantile = djm.FloatField(null=True)

    class Meta:  # pylint: disable=C0111,W0232
        db_table = 'hzrdr\".\"hazard_curve'


class HazardCurveData(djm.Model):
    '''
    Hazard Curve data

    Contains an list of PoE (Probability of Exceedance)
    values and the geographical point associated with the curve
    '''
    hazard_curve = djm.ForeignKey('HazardCurve')
    poes = FloatArrayField()
    location = djm.PointField(srid=4326)

    class Meta:  # pylint: disable=C0111,W0232
        db_table = 'hzrdr\".\"hazard_curve_data'


class GmfData(djm.Model):
    '''
    Ground Motion Field data
    '''
    output = djm.ForeignKey('Output')
    ground_motion = djm.FloatField()
    location = djm.PointField(srid=4326)

    class Meta:  # pylint: disable=C0111,W0232
        db_table = 'hzrdr\".\"gmf_data'


class UhSpectra(djm.Model):
    """Uniform Hazard Spectra

    A Collection of Uniform Hazard Spectrum which share a set of periods.
    A UH Spectrum has a PoE (Probability of Exceedence) and is conceptually
    composed of a set of 2D matrices, 1 matrix per site/point of interest.
    Each 2D matrix has a number of row equal to ``realizations`` and a number
    of columns equal to the number of ``periods``.
    """
    output = djm.ForeignKey('Output')
    timespan = djm.FloatField()
    realizations = djm.IntegerField()
    periods = FloatArrayField()

    class Meta:  # pylint: disable=C0111,W0232
        db_table = 'hzrdr\".\"uh_spectra'


class UhSpectrum(djm.Model):
    """Uniform Hazard Spectrum

    * "Uniform" meaning "the same PoE"
    * "Spectrum" because it covers a range/band of periods/frequencies
    """
    uh_spectra = djm.ForeignKey('UhSpectra')
    poe = djm.FloatField()

    class Meta:  # pylint: disable=C0111,W0232
        db_table = 'hzrdr\".\"uh_spectrum'


class UhSpectrumData(djm.Model):
    """Uniform Hazard Spectrum Data

    A single "row" of data in a UHS matrix for a specific site/point of
    interest.
    """
    uh_spectrum = djm.ForeignKey('UhSpectrum')
    realization = djm.IntegerField()
    sa_values = FloatArrayField()
    location = djm.PointField(srid=4326)

    class Meta:  # pylint: disable=C0111,W0232
        db_table = 'hzrdr\".\"uh_spectrum_data'


## Tables in the 'riskr' schema.


class LossMap(djm.Model):
    '''
    Holds metadata for loss maps
    '''

    output = djm.ForeignKey("Output")
    scenario = djm.BooleanField()
    loss_map_ref = djm.TextField(null=True)
    end_branch_label = djm.TextField(null=True)
    category = djm.TextField(null=True)
    unit = djm.TextField(null=True)
    timespan = djm.FloatField(null=True)
    poe = djm.FloatField(null=True)

    class Meta:  # pylint: disable=C0111,W0232
        db_table = 'riskr\".\"loss_map'


class LossMapData(djm.Model):
    '''
    Holds an asset, its position and a value plus (for
    non-scenario maps) the standard deviation for its loss
    '''

    loss_map = djm.ForeignKey("LossMap")
    asset_ref = djm.TextField()
    value = djm.FloatField()
    std_dev = djm.FloatField(default=0.0)
    location = djm.PointField(srid=4326)

    class Meta:  # pylint: disable=C0111,W0232
        db_table = 'riskr\".\"loss_map_data'


class LossCurve(djm.Model):
    '''
    Holds the parameters common to a set of loss curves
    '''

    output = djm.ForeignKey("Output")
    aggregate = djm.BooleanField(default=False)
    end_branch_label = djm.TextField(null=True)
    category = djm.TextField(null=True)
    unit = djm.TextField(null=True)

    class Meta:  # pylint: disable=C0111,W0232
        db_table = 'riskr\".\"loss_curve'


class LossCurveData(djm.Model):
    '''
    Holds the probabilities of exceedance for a given loss curve
    '''

    loss_curve = djm.ForeignKey("LossCurve")
    asset_ref = djm.TextField()
    losses = FloatArrayField()
    poes = FloatArrayField()
    location = djm.PointField(srid=4326)

    class Meta:  # pylint: disable=C0111,W0232
        db_table = 'riskr\".\"loss_curve_data'


class AggregateLossCurveData(djm.Model):
    '''
    Holds the probabilities of exceedance for the whole exposure model
    '''

    loss_curve = djm.ForeignKey("LossCurve")
    losses = FloatArrayField()
    poes = FloatArrayField()

    class Meta:  # pylint: disable=C0111,W0232
        db_table = 'riskr\".\"aggregate_loss_curve_data'


class CollapseMap(djm.Model):
    '''
    Holds metadata for the collapse map
    '''

    output = djm.ForeignKey("Output")
    exposure_model = djm.ForeignKey("ExposureModel")

    class Meta:  # pylint: disable=C0111,W0232
        db_table = 'riskr\".\"collapse_map'


class CollapseMapData(djm.Model):
    '''
    Holds the actual data for the collapse map
    '''

    collapse_map = djm.ForeignKey("CollapseMap")
    asset_ref = djm.TextField()
    value = djm.FloatField()
    std_dev = djm.FloatField()
    location = djm.PointField(srid=4326)

    class Meta:  # pylint: disable=C0111,W0232
        db_table = 'riskr\".\"collapse_map_data'


class BCRDistribution(djm.Model):
    '''
    Holds metadata for the benefit-cost ratio distribution
    '''

    output = djm.ForeignKey("Output")
    exposure_model = djm.ForeignKey("ExposureModel")

    class Meta:  # pylint: disable=C0111,W0232
        db_table = 'riskr\".\"bcr_distribution'


class BCRDistributionData(djm.Model):
    '''
    Holds the actual data for the benefit-cost ratio distribution
    '''

    bcr_distribution = djm.ForeignKey("BCRDistribution")
    asset_ref = djm.TextField()
    bcr = djm.FloatField()
    location = djm.PointField(srid=4326)

    class Meta:  # pylint: disable=C0111,W0232
        db_table = 'riskr\".\"bcr_distribution_data'


class DmgDistPerAsset(djm.Model):
    """Holds metadata for damage distributions per asset."""

    output = djm.ForeignKey("Output")
    dmg_states = CharArrayField()
    end_branch_label = djm.TextField(null=True)

    class Meta:  # pylint: disable=C0111,W0232
        db_table = 'riskr\".\"dmg_dist_per_asset'


class DmgDistPerAssetData(djm.Model):
    """Holds the actual data for damage distributions per asset."""

    dmg_dist_per_asset = djm.ForeignKey("DmgDistPerAsset")
    exposure_data = djm.ForeignKey("ExposureData")
    dmg_state = djm.TextField()
    mean = djm.FloatField()
    stddev = djm.FloatField()
    # geometry for the computation cell which contains the referenced asset
    location = djm.PointField(srid=4326)

    class Meta:  # pylint: disable=C0111,W0232
        db_table = 'riskr\".\"dmg_dist_per_asset_data'


class DmgDistPerTaxonomy(djm.Model):
    """Hold metdata for damage distributions per taxonomy."""

    output = djm.ForeignKey("Output")
    dmg_states = CharArrayField()
    end_branch_label = djm.TextField(null=True)

    class Meta:  # pylint: disable=C0111,W0232
        db_table = 'riskr\".\"dmg_dist_per_taxonomy'


class DmgDistPerTaxonomyData(djm.Model):
    """Holds the actual data for damage distributions per taxonomy."""

    dmg_dist_per_taxonomy = djm.ForeignKey("DmgDistPerTaxonomy")
    taxonomy = djm.TextField()
    dmg_state = djm.TextField()
    mean = djm.FloatField()
    stddev = djm.FloatField()

    class Meta:  # pylint: disable=C0111,W0232
        db_table = 'riskr\".\"dmg_dist_per_taxonomy_data'


class DmgDistTotal(djm.Model):
    """Holds metadata for 'total damage distribution' values for an entire
    calculation. This is the total over all assets and GMFs."""

    output = djm.ForeignKey("Output")
    dmg_states = CharArrayField()
    end_branch_label = djm.TextField(null=True)

    class Meta:  # pylint: disable=C0111,W0232
        db_table = 'riskr\".\"dmg_dist_total'


class DmgDistTotalData(djm.Model):
    """Holds the actual 'total damage distribution' values for for an entire
    calculation. There should be  one record per calculation per damage state.
    """

    dmg_dist_total = djm.ForeignKey("DmgDistTotal")
    dmg_state = djm.TextField()
    mean = djm.FloatField()
    stddev = djm.FloatField()

    class Meta:  # pylint: disable=C0111,W0232
        db_table = 'riskr\".\"dmg_dist_total_data'


## Tables in the 'oqmif' schema.


class ExposureModel(djm.Model):
    '''
    A risk exposure model
    '''

    owner = djm.ForeignKey("OqUser")
    input = djm.ForeignKey("Input")
    name = djm.TextField()
    description = djm.TextField(null=True)
    category = djm.TextField()
    taxonomy_source = djm.TextField(
        null=True, help_text="the taxonomy system used to classify the assets")
    AREA_CHOICES = (
        (u'aggregated', u'Aggregated area value'),
        (u'per_asset', u'Per asset area value'),
    )
    area_type = djm.TextField(null=True, choices=AREA_CHOICES)
    area_unit = djm.TextField(null=True)
    COST_CHOICES = (
        (u'aggregated', u'Aggregated economic value'),
        (u'per_area', u'Per area economic value'),
        (u'per_asset', u'Per asset economic value'),
    )
    stco_type = djm.TextField(null=True, choices=COST_CHOICES,
                                 help_text="structural cost type")
    stco_unit = djm.TextField(null=True, help_text="structural cost unit")
    reco_type = djm.TextField(null=True, choices=COST_CHOICES,
                                 help_text="retrofitting cost type")
    reco_unit = djm.TextField(null=True, help_text="retrofitting cost unit")
    coco_type = djm.TextField(null=True, choices=COST_CHOICES,
                                 help_text="contents cost type")
    coco_unit = djm.TextField(null=True, help_text="contents cost unit")

    last_update = djm.DateTimeField(editable=False, default=datetime.utcnow)

    class Meta:  # pylint: disable=C0111,W0232
        db_table = 'oqmif\".\"exposure_model'


class Occupancy(djm.Model):
    '''
    Asset occupancy data
    '''

    exposure_data = djm.ForeignKey("ExposureData")
    description = djm.TextField()
    occupants = djm.IntegerField()

    class Meta:  # pylint: disable=C0111,W0232
        db_table = 'oqmif\".\"occupancy'


class ExposureData(djm.Model):
    '''
    Per-asset risk exposure data
    '''

    REXD = namedtuple(
        "REXD", "cost, cost_type, area, area_type, number_of_units")

    exposure_model = djm.ForeignKey("ExposureModel")
    asset_ref = djm.TextField()
    taxonomy = djm.TextField()
    site = djm.PointField(srid=4326)
    # Override the default manager with a GeoManager instance in order to
    # enable spatial queries.
    objects = djm.GeoManager()

    stco = djm.FloatField(null=True, help_text="structural cost")
    reco = djm.FloatField(null=True, help_text="retrofitting cost")
    coco = djm.FloatField(null=True, help_text="contents cost")

    number_of_units = djm.FloatField(
        null=True, help_text="number of assets, people etc.")
    area = djm.FloatField(null=True)

    ins_limit = djm.FloatField(
        null=True, help_text="insurance coverage limit")
    deductible = djm.FloatField(
        null=True, help_text="insurance deductible")

    last_update = djm.DateTimeField(editable=False, default=datetime.utcnow)

    @property
    def value(self):
        """The structural per-asset value."""
        exd = self.REXD(
            cost=self.stco, cost_type=self.exposure_model.stco_type,
            area=self.area, area_type=self.exposure_model.area_type,
            number_of_units=self.number_of_units)
        return per_asset_value(exd)

    @property
    def retrofitting_cost(self):
        """The retrofitting per-asset value."""
        exd = self.REXD(
            cost=self.reco, cost_type=self.exposure_model.reco_type,
            area=self.area, area_type=self.exposure_model.area_type,
            number_of_units=self.number_of_units)
        return per_asset_value(exd)

    class Meta:  # pylint: disable=C0111,W0232
        db_table = 'oqmif\".\"exposure_data'


## Tables in the 'riski' schema.


class VulnerabilityModel(djm.Model):
    '''
    A risk vulnerability model
    '''

    owner = djm.ForeignKey("OqUser")
    input = djm.ForeignKey("Input")
    name = djm.TextField()
    description = djm.TextField(null=True)
    imt = djm.TextField(choices=OqJobProfile.IMT_CHOICES)
    imls = FloatArrayField()
    category = djm.TextField()
    last_update = djm.DateTimeField(editable=False, default=datetime.utcnow)

    class Meta:  # pylint: disable=C0111,W0232
        db_table = 'riski\".\"vulnerability_model'


class VulnerabilityFunction(djm.Model):
    '''
    A risk vulnerability function
    '''

    vulnerability_model = djm.ForeignKey("VulnerabilityModel")
    taxonomy = djm.TextField()
    loss_ratios = FloatArrayField()
    covs = FloatArrayField()
    last_update = djm.DateTimeField(editable=False, default=datetime.utcnow)

    class Meta:  # pylint: disable=C0111,W0232
        db_table = 'riski\".\"vulnerability_function'


class FragilityModel(djm.Model):
    """A risk fragility model"""

    owner = djm.ForeignKey("OqUser")
    input = djm.ForeignKey("Input")
    description = djm.TextField(null=True)
    FORMAT_CHOICES = (
        (u"continuous", u"Continuous fragility model"),
        (u"discrete", u"Discrete fragility model"),
    )
    format = djm.TextField(choices=FORMAT_CHOICES)
    lss = CharArrayField(help_text="limit states")
    imls = FloatArrayField(null=True, help_text="Intensity measure levels")
    imt = djm.TextField(null=True, choices=OqJobProfile.IMT_CHOICES,
                           help_text="Intensity measure type")
    last_update = djm.DateTimeField(editable=False, default=datetime.utcnow)

    class Meta:  # pylint: disable=C0111,W0232
        db_table = 'riski\".\"fragility_model'


class Ffc(djm.Model):
    """A continuous fragility function"""

    fragility_model = djm.ForeignKey("FragilityModel")
    lsi = djm.PositiveSmallIntegerField(
        help_text="limit state index, facilitates ordering of fragility "
                  "function in accordance with the limit states")
    ls = djm.TextField(help_text="limit state")
    taxonomy = djm.TextField()
    ftype = djm.TextField(null=True, help_text="function/distribution type")
    mean = djm.FloatField(help_text="Mean value")
    stddev = djm.FloatField(help_text="Standard deviation")
    last_update = djm.DateTimeField(editable=False, default=datetime.utcnow)

    class Meta:  # pylint: disable=C0111,W0232
        db_table = 'riski\".\"ffc'


class Ffd(djm.Model):
    """A discrete fragility function"""

    fragility_model = djm.ForeignKey("FragilityModel")
    lsi = djm.PositiveSmallIntegerField(
        help_text="limit state index, facilitates ordering of fragility "
                  "function in accordance with the limit states")
    ls = djm.TextField(help_text="limit state")
    taxonomy = djm.TextField()
    poes = FloatArrayField(help_text="Probabilities of exceedance")
    last_update = djm.DateTimeField(editable=False, default=datetime.utcnow)

    class Meta:  # pylint: disable=C0111,W0232
        db_table = 'riski\".\"ffd'<|MERGE_RESOLUTION|>--- conflicted
+++ resolved
@@ -846,18 +846,11 @@
        (u"measured", u"Value obtained from on-site measurements"),
        (u"inferred", u"Estimated value"),
     )
-<<<<<<< HEAD
-    vs30_type = models.TextField(choices=VS30_TYPE_CHOICES, default="measured")
-    depth_to_1pt_0km_per_sec = models.FloatField(default=100.0)
-    asset_life_expectancy = models.FloatField(null=True)
-    interest_rate = models.FloatField(null=True)
-    epsilon_random_seed = models.IntegerField(null=True)
-=======
     vs30_type = djm.TextField(choices=VS30_TYPE_CHOICES, default="measured")
     depth_to_1pt_0km_per_sec = djm.FloatField(default=100.0)
     asset_life_expectancy = djm.FloatField(null=True)
     interest_rate = djm.FloatField(null=True)
->>>>>>> b0c28165
+    epsilon_random_seed = djm.IntegerField(null=True)
 
     class Meta:  # pylint: disable=C0111,W0232
         db_table = 'uiapi\".\"oq_job_profile'
