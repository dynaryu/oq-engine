# Copyright (c) 2010-2014, GEM Foundation.
#
# OpenQuake is free software: you can redistribute it and/or modify it
# under the terms of the GNU Affero General Public License as published
# by the Free Software Foundation, either version 3 of the License, or
# (at your option) any later version.
#
# OpenQuake is distributed in the hope that it will be useful,
# but WITHOUT ANY WARRANTY; without even the implied warranty of
# MERCHANTABILITY or FITNESS FOR A PARTICULAR PURPOSE.  See the
# GNU General Public License for more details.
#
# You should have received a copy of the GNU Affero General Public License
# along with OpenQuake.  If not, see <http://www.gnu.org/licenses/>.

"""
Core calculator functionality for computing stochastic event sets and ground
motion fields using the 'event-based' method.

Stochastic events sets (which can be thought of as collections of ruptures) are
computed iven a set of seismic sources and investigation time span (in years).

For more information on computing stochastic event sets, see
:mod:`openquake.hazardlib.calc.stochastic`.

One can optionally compute a ground motion field (GMF) given a rupture, a site
collection (which is a collection of geographical points with associated soil
parameters), and a ground shaking intensity model (GSIM).

For more information on computing ground motion fields, see
:mod:`openquake.hazardlib.calc.gmf`.
"""

import time
import random
import operator
import itertools
import collections

import numpy.random

from django.db import transaction
from openquake.hazardlib.calc import gmf, filters
from openquake.hazardlib.imt import from_string
from openquake.hazardlib.site import FilteredSiteCollection

from openquake.commonlib import logictree

from openquake.engine import writer
from openquake.engine.calculators.hazard import general
from openquake.engine.calculators.hazard.classical import (
    post_processing as cls_post_proc)
from openquake.engine.db import models
from openquake.engine.utils import tasks
from openquake.engine.performance import EnginePerformanceMonitor, LightMonitor

# NB: beware of large caches
inserter = writer.CacheInserter(models.GmfData, 1000)
source_inserter = writer.CacheInserter(models.SourceInfo, 100)


# NB (MS): the approach used here will not work for non-poissonian models
def gmvs_to_haz_curve(gmvs, imls, invest_time, duration):
    """
    Given a set of ground motion values (``gmvs``) and intensity measure levels
    (``imls``), compute hazard curve probabilities of exceedance.

    :param gmvs:
        A list of ground motion values, as floats.
    :param imls:
        A list of intensity measure levels, as floats.
    :param float invest_time:
        Investigation time, in years. It is with this time span that we compute
        probabilities of exceedance.

        Another way to put it is the following. When computing a hazard curve,
        we want to answer the question: What is the probability of ground
        motion meeting or exceeding the specified levels (``imls``) in a given
        time span (``invest_time``).
    :param float duration:
        Time window during which GMFs occur. Another was to say it is, the
        period of time over which we simulate ground motion occurrences.

        NOTE: Duration is computed as the calculation investigation time
        multiplied by the number of stochastic event sets.

    :returns:
        Numpy array of PoEs (probabilities of exceedance).
    """
    # convert to numpy array and redimension so that it can be broadcast with
    # the gmvs for computing PoE values; there is a gmv for each rupture
    # here is an example: imls = [0.03, 0.04, 0.05], gmvs=[0.04750576]
    # => num_exceeding = [1, 1, 0] coming from 0.04750576 > [0.03, 0.04, 0.05]
    imls = numpy.array(imls).reshape((len(imls), 1))
    num_exceeding = numpy.sum(numpy.array(gmvs) >= imls, axis=1)
    poes = 1 - numpy.exp(- (invest_time / duration) * num_exceeding)
    return poes


@tasks.oqtask
def compute_ruptures(
        job_id, sitecol, src_seeds, trt_model_id):
    """
    Celery task for the stochastic event set calculator.

    Samples logic trees and calls the stochastic event set calculator.

    Once stochastic event sets are calculated, results will be saved to the
    database. See :class:`openquake.engine.db.models.SESCollection`.

    Optionally (specified in the job configuration using the
    `ground_motion_fields` parameter), GMFs can be computed from each rupture
    in each stochastic event set. GMFs are also saved to the database.

    :param int job_id:
        ID of the currently running job.
    :param sitecol:
        a :class:`openquake.hazardlib.site.SiteCollection` instance
    :param src_seeds:
        List of pairs (source, seed)
    """
    # NB: all realizations in gsims correspond to the same source model
    trt_model = models.TrtModel.objects.get(pk=trt_model_id)
    ses_coll = models.SESCollection.objects.get(lt_model=trt_model.lt_model)

    hc = models.HazardCalculation.objects.get(oqjob=job_id)
    all_ses = range(1, hc.ses_per_logic_tree_path + 1)
    tot_ruptures = 0

    filter_sites_mon = LightMonitor(
        'filtering sites', job_id, compute_ruptures)
    generate_ruptures_mon = LightMonitor(
        'generating ruptures', job_id, compute_ruptures)
    filter_ruptures_mon = LightMonitor(
        'filtering ruptures', job_id, compute_ruptures)
    save_ruptures_mon = LightMonitor(
        'saving ruptures', job_id, compute_ruptures)

    # Compute and save stochastic event sets
    rnd = random.Random()
    for src, seed in src_seeds:
        t0 = time.time()
        rnd.seed(seed)

        with filter_sites_mon:  # filtering sources
            s_sites = src.filter_sites_by_distance_to_source(
                hc.maximum_distance, sitecol
            ) if hc.maximum_distance else sitecol
            if s_sites is None:
                continue

        # the dictionary `ses_num_occ` contains [(ses, num_occurrences)]
        # for each occurring rupture for each ses in the ses collection
        ses_num_occ = collections.defaultdict(list)
        with generate_ruptures_mon:  # generating ruptures for the given source
            for rup_no, rup in enumerate(src.iter_ruptures(), 1):
                rup.rup_no = rup_no
                for ses_idx in all_ses:
                    numpy.random.seed(rnd.randint(0, models.MAX_SINT_32))
                    num_occurrences = rup.sample_number_of_occurrences()
                    if num_occurrences:
                        ses_num_occ[rup].append((ses_idx, num_occurrences))

        # NB: the number of occurrences is very low, << 1, so it is
        # more efficient to filter only the ruptures that occur, i.e.
        # to call sample_number_of_occurrences() *before* the filtering
        for rup in sorted(ses_num_occ, key=operator.attrgetter('rup_no')):
            with filter_ruptures_mon:  # filtering ruptures
                r_sites = filters.filter_sites_by_distance_to_rupture(
                    rup, hc.maximum_distance, s_sites
                    ) if hc.maximum_distance else s_sites
                if r_sites is None:
                    # ignore ruptures which are far away
                    del ses_num_occ[rup]  # save memory
                    continue

            # saving ses_ruptures
            with save_ruptures_mon:
                # using a django transaction make the saving faster
                with transaction.commit_on_success(using='job_init'):
                    indices = r_sites.indices if len(r_sites) < len(sitecol) \
                        else None  # None means that nothing was filtered
                    prob_rup = models.ProbabilisticRupture.create(
                        rup, ses_coll, trt_model, indices)
                    for ses_idx, num_occurrences in ses_num_occ[rup]:
                        for occ_no in range(1, num_occurrences + 1):
                            rup_seed = rnd.randint(0, models.MAX_SINT_32)
                            models.SESRupture.create(
                                prob_rup, ses_idx, src.source_id,
                                rup.rup_no, occ_no, rup_seed)

        if ses_num_occ:
            num_ruptures = len(ses_num_occ)
            occ_ruptures = sum(num for rup in ses_num_occ
                               for ses, num in ses_num_occ[rup])
            tot_ruptures += occ_ruptures
        else:
            num_ruptures = rup_no
            occ_ruptures = 0

        # save SourceInfo
        source_inserter.add(
            models.SourceInfo(trt_model_id=trt_model_id,
                              source_id=src.source_id,
                              source_class=src.__class__.__name__,
                              num_sites=len(s_sites),
                              num_ruptures=rup_no,
                              occ_ruptures=occ_ruptures,
                              uniq_ruptures=num_ruptures,
                              calc_time=time.time() - t0))

    filter_sites_mon.flush()
    generate_ruptures_mon.flush()
    filter_ruptures_mon.flush()
    save_ruptures_mon.flush()
    source_inserter.flush()

    return tot_ruptures, trt_model_id


@tasks.oqtask
def compute_gmfs_and_curves(job_id, ses_ruptures, sitecol):
    """
    :param int job_id:
        ID of the currently running job
    :param ses_ruptures:
        a list of blocks of SESRuptures with homogeneous TrtModel
    :param sitecol:
        a SiteCollection instance
    """
    job = models.OqJob.objects.get(pk=job_id)
    hc = job.hazard_calculation
    imts = map(from_string, hc.intensity_measure_types)

    result = {}  # trt_model_id -> (curves_by_gsim, [])
    # NB: by construction each block is a non-empty list with
    # ruptures of homogeneous trt_model
<<<<<<< HEAD
    trt_model = rupture_data[0].rupture.trt_model
    rlzs = trt_model.get_rlzs_by_gsim()
    gsims = [logictree.GSIM[gsim]() for gsim in rlzs]
    calc = GmfCalculator(sorted(imts), sorted(gsims), trt_model.id, task_no,
                         hc.truncation_level, models.get_correl_model(job))
=======
    trt_model = ses_ruptures[0].rupture.trt_model
    rlzs_by_gsim = trt_model.get_rlzs_by_gsim()
    gsims = [logictree.GSIM[gsim]() for gsim in rlzs_by_gsim]
    calc = GmfCalculator(
        sorted(imts), sorted(gsims), trt_model.id,
        hc.truncation_level, hc.get_correl_model())
>>>>>>> a71eb8d3

    with EnginePerformanceMonitor(
            'computing gmfs', job_id, compute_gmfs_and_curves):
        for rupture, group in itertools.groupby(
                ses_ruptures, operator.attrgetter('rupture')):
            r_sites = sitecol if rupture.site_indices is None \
                else FilteredSiteCollection(rupture.site_indices, sitecol)
            calc.calc_gmfs(
                r_sites, rupture, [(r.id, r.seed) for r in group])

    if hc.hazard_curves_from_gmfs:
        with EnginePerformanceMonitor(
                'hazard curves from gmfs',
                job_id, compute_gmfs_and_curves):
            result[trt_model.id] = (calc.to_haz_curves(
                sitecol.sids, hc.intensity_measure_types_and_levels,
                hc.investigation_time, hc.ses_per_logic_tree_path), [])
    else:
        result[trt_model.id] = ([], [])

    if hc.ground_motion_fields:
        with EnginePerformanceMonitor(
                'saving gmfs', job_id, compute_gmfs_and_curves):
            calc.save_gmfs(rlzs_by_gsim)

    return result


class GmfCalculator(object):
    """
    A class to store ruptures and then compute and save ground motion fields.
    """
    def __init__(self, sorted_imts, sorted_gsims, trt_model_id,
                 truncation_level=None, correl_model=None):
        """
        :param sorted_imts:
            a sorted list of hazardlib intensity measure types
        :param sorted_gsims:
            a sorted list of hazardlib GSIM instances
        :param int trt_model_id:
            the ID of a TRTModel instance
        :param int truncation_level:
            the truncation level, or None
        :param str correl_model:
            the correlation model, or None
        """
        self.sorted_imts = sorted_imts
        self.sorted_gsims = sorted_gsims
        self.trt_model_id = trt_model_id
        self.truncation_level = truncation_level
        self.correl_model = correl_model
        # NB: I tried to use a single dictionary
        # {site_id: [(gmv, rupt_id),...]} but it took a lot more memory (MS)
        self.gmvs_per_site = collections.defaultdict(list)
        self.ruptures_per_site = collections.defaultdict(list)

    def calc_gmfs(self, r_sites, rupture, rupid_seed_pairs):
        """
        Compute the GMF generated by the given rupture on the given
        sites and collect the values in the dictionaries
        .gmvs_per_site and .ruptures_per_site.

        :param r_sites:
            a SiteCollection instance with the sites affected by the rupture
        :param rupture:
            a ProbabilisticRupture instance
        :param rupid_seed_pairs:
            a list of pairs (ses_rupture_id, ses_rupture_seed)
        """
        computer = gmf.GmfComputer(
            rupture, r_sites, self.sorted_imts, self.sorted_gsims,
            self.truncation_level, self.correl_model)
        for rupid, seed in rupid_seed_pairs:
            for (gsim_name, imt_str), gmvs in computer.compute(seed):
                for site_id, gmv in zip(r_sites.sids, gmvs):
                    self.gmvs_per_site[
                        gsim_name, imt_str, site_id].append(gmv)
                    self.ruptures_per_site[
                        gsim_name, imt_str, site_id].append(rupid)

    def save_gmfs(self, rlzs_by_gsim):
        """
        Helper method to save the computed GMF data to the database.
        """
        for gsim_name, imt_str, site_id in self.gmvs_per_site:
            for rlz in rlzs_by_gsim[gsim_name]:
                imt_name, sa_period, sa_damping = from_string(imt_str)
                inserter.add(models.GmfData(
                    gmf=models.Gmf.objects.get(lt_realization=rlz),
                    task_no=0,
                    imt=imt_name,
                    sa_period=sa_period,
                    sa_damping=sa_damping,
                    site_id=site_id,
                    gmvs=self.gmvs_per_site[gsim_name, imt_str, site_id],
                    rupture_ids=self.ruptures_per_site[
                        gsim_name, imt_str, site_id]
                ))
        inserter.flush()
        self.gmvs_per_site.clear()
        self.ruptures_per_site.clear()

    def to_haz_curves(self, sids, imtls, invest_time, num_ses):
        """
        Convert the gmf into hazard curves (by gsim and imt)

        :param sids: database ids of the given sites
        :param imtls: dictionary {IMT: intensity measure levels}
        :param invest_time: investigation time
        :param num_ses: number of Stochastic Event Sets
        """
        gmf = collections.defaultdict(dict)  # (gsim, imt) > {site_id: poes}
        sorted_imts = map(str, self.sorted_imts)
        zeros = {imt: numpy.zeros(len(imtls[imt])) for imt in sorted_imts}
        for (gsim, imt, site_id), gmvs in self.gmvs_per_site.iteritems():
            gmf[gsim, imt][site_id] = gmvs_to_haz_curve(
                gmvs, imtls[imt], invest_time, num_ses * invest_time)
        curves_by_gsim = []
        for gsim_obj in self.sorted_gsims:
            gsim = gsim_obj.__class__.__name__
            curves_by_imt = []
            for imt in sorted_imts:
                curves_by_imt.append(
                    numpy.array([gmf[gsim, imt].get(site_id, zeros[imt])
                                 for site_id in sids]))
            curves_by_gsim.append((gsim, curves_by_imt))
        return curves_by_gsim


class EventBasedHazardCalculator(general.BaseHazardCalculator):
    """
    Probabilistic Event-Based hazard calculator. Computes stochastic event sets
    and (optionally) ground motion fields.
    """
    core_calc_task = compute_ruptures

    def task_arg_gen(self, _block_size=None):
        """
        Loop through realizations and sources to generate a sequence of
        task arg tuples. Each tuple of args applies to a single task.
        Yielded results are tuples of the form job_id, sources, ses, seeds
        (seeds will be used to seed numpy for temporal occurence sampling).
        """
        hc = self.hc
        rnd = random.Random()
        rnd.seed(hc.random_seed)
        for job_id, sitecol, block, trt_model_id in \
                super(EventBasedHazardCalculator, self).task_arg_gen():
            ss = [(src, rnd.randint(0, models.MAX_SINT_32))
                  for src in block]  # source, seed pairs
            yield job_id, sitecol, ss, trt_model_id

    def task_completed(self, task_result):
        """
        :param task_result:
            a pair (num_ruptures, trt_model_id)

        If the parameter `ground_motion_fields` is set, compute and save
        the GMFs from the ruptures generated by the given task.
        """
        num_ruptures, trt_model_id = task_result
        if num_ruptures:
            self.num_ruptures[trt_model_id] += num_ruptures

    def post_execute(self):
        trt_models = models.TrtModel.objects.filter(
            lt_model__hazard_calculation=self.hc)
        # save the right number of occurring ruptures
        for trt_model in trt_models:
            trt_model.num_ruptures = self.num_ruptures.get(trt_model.id, 0)
            trt_model.save()
        if (not self.hc.ground_motion_fields and
                not self.hc.hazard_curves_from_gmfs):
            return  # do nothing

        # create a Gmf output for each realization
        self.initialize_realizations()
        if self.hc.ground_motion_fields:
            for rlz in self._get_realizations():
                output = models.Output.objects.create(
                    oq_job=self.job,
                    display_name='GMF rlz-%s' % rlz.id,
                    output_type='gmf')
                models.Gmf.objects.create(output=output, lt_realization=rlz)

        self.generate_gmfs_and_curves()

        # now save the curves, if any
        if self.curves:
            self.save_hazard_curves()

    @EnginePerformanceMonitor.monitor
    def generate_gmfs_and_curves(self):
        """
        Generate the GMFs and optionally the hazard curves too
        """
        sitecol = self.hc.site_collection
        sesruptures = []  # collect the ruptures in a fixed order
        for trt_model in models.TrtModel.objects.filter(
                lt_model__hazard_calculation=self.hc):
            sesruptures.extend(
                models.SESRupture.objects.filter(
                    rupture__trt_model=trt_model))
        self.curves = tasks.apply_reduce(
            compute_gmfs_and_curves,
            (self.job.id, sesruptures, sitecol),
            self.agg_curves, {}, self.concurrent_tasks,
            key=lambda sr: sr.rupture.trt_model.id)

    def initialize_ses_db_records(self, lt_model):
        """
        Create :class:`~openquake.engine.db.models.Output`,
        :class:`~openquake.engine.db.models.SESCollection` and
        :class:`~openquake.engine.db.models.SES` "container" records for
        a single realization.

        Stochastic event set ruptures computed for this realization will be
        associated to these containers.

        NOTE: Many tasks can contribute ruptures to the same SES.
        """
        output = models.Output.objects.create(
            oq_job=self.job,
            display_name='SES Collection smlt-%d' % lt_model.ordinal,
            output_type='ses')

        ses_coll = models.SESCollection.objects.create(
            output=output, lt_model=lt_model, ordinal=lt_model.ordinal)

        return ses_coll

    def pre_execute(self):
        """
        Do pre-execution work. At the moment, this work entails:
        parsing and initializing sources, parsing and initializing the
        site model (if there is one), parsing vulnerability and
        exposure files, and generating logic tree realizations. (The
        latter piece basically defines the work to be done in the
        `execute` phase.)
        """
        weights = super(EventBasedHazardCalculator, self).pre_execute()
        for lt_model in models.LtSourceModel.objects.filter(
                hazard_calculation=self.hc):
            self.initialize_ses_db_records(lt_model)
        return weights

    def post_process(self):
        """
        If requested, perform additional processing of GMFs to produce hazard
        curves.
        """
        if not self.hc.hazard_curves_from_gmfs:
            return

        # If `mean_hazard_curves` is True and/or `quantile_hazard_curves`
        # has some value (not an empty list), do this additional
        # post-processing.
        if self.hc.mean_hazard_curves or self.hc.quantile_hazard_curves:
            self.do_aggregate_post_proc()

        if self.hc.hazard_maps:
            with self.monitor('generating hazard maps'):
                self.parallelize(
                    cls_post_proc.hazard_curves_to_hazard_map_task,
                    cls_post_proc.hazard_curves_to_hazard_map_task_arg_gen(
                        self.job),
                    lambda res: None)<|MERGE_RESOLUTION|>--- conflicted
+++ resolved
@@ -235,20 +235,12 @@
     result = {}  # trt_model_id -> (curves_by_gsim, [])
     # NB: by construction each block is a non-empty list with
     # ruptures of homogeneous trt_model
-<<<<<<< HEAD
-    trt_model = rupture_data[0].rupture.trt_model
-    rlzs = trt_model.get_rlzs_by_gsim()
-    gsims = [logictree.GSIM[gsim]() for gsim in rlzs]
-    calc = GmfCalculator(sorted(imts), sorted(gsims), trt_model.id, task_no,
-                         hc.truncation_level, models.get_correl_model(job))
-=======
     trt_model = ses_ruptures[0].rupture.trt_model
     rlzs_by_gsim = trt_model.get_rlzs_by_gsim()
     gsims = [logictree.GSIM[gsim]() for gsim in rlzs_by_gsim]
     calc = GmfCalculator(
         sorted(imts), sorted(gsims), trt_model.id,
-        hc.truncation_level, hc.get_correl_model())
->>>>>>> a71eb8d3
+        hc.truncation_level, models.get_correl_model(job))
 
     with EnginePerformanceMonitor(
             'computing gmfs', job_id, compute_gmfs_and_curves):
