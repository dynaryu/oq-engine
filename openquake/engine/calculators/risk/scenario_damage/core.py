--- conflicted
+++ resolved
@@ -20,12 +20,9 @@
 Core functionality for the scenario_damage risk calculator.
 """
 
-<<<<<<< HEAD
 import StringIO
-=======
 import collections
 
->>>>>>> f549a8b0
 import numpy
 
 from django import db
@@ -287,18 +284,10 @@
         Parse the fragility XML file and return fragility_model,
         fragility_functions, and damage_states for usage in set_risk_models.
         """
-<<<<<<< HEAD
         content = StringIO.StringIO(
             self.rc.inputs.get(
                 input_type='fragility').model_content.raw_content_ascii)
         iterparse = iter(parsers.FragilityModelParser(content))
-        fmt, iml, limit_states = iterparse.next()
-        fm = FragilityModel(
-            fmt, iml['IMT'], iml['imls'], limit_states, *iterparse)
-        return fm
-=======
-        path = self.rc.inputs.get(input_type='fragility').path
-        iterparse = iter(parsers.FragilityModelParser(path))
         fmt, limit_states = iterparse.next()
 
         self.damage_states = ['no_damage'] + limit_states
@@ -324,5 +313,4 @@
                 self.fragility_functions[taxonomy] = [
                     scientific.FragilityFunctionContinuous(*mean_stddev)
                     for mean_stddev in params]
-        return self.fragility_functions
->>>>>>> f549a8b0
+        return self.fragility_functions