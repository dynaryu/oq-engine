--- conflicted
+++ resolved
@@ -76,11 +76,7 @@
 
 def do_scenario_damage(unit, params, profile):
     with profile('getting hazard'):
-<<<<<<< HEAD
-        assets, ground_motion_values, _missings = unit.getter()
-=======
         assets, ground_motion_values = unit.getter()
->>>>>>> 1b1058cc
     if not len(assets):
         logs.LOG.warn("Exit from task as no asset could be processed")
         return None, None
