# -*- coding: utf-8 -*-

# Copyright (c) 2010-2011, GEM Foundation.
#
# OpenQuake is free software: you can redistribute it and/or modify
# it under the terms of the GNU Lesser General Public License version 3
# only, as published by the Free Software Foundation.
#
# OpenQuake is distributed in the hope that it will be useful,
# but WITHOUT ANY WARRANTY; without even the implied warranty of
# MERCHANTABILITY or FITNESS FOR A PARTICULAR PURPOSE.  See the
# GNU Lesser General Public License version 3 for more details
# (a copy is included in the LICENSE file that accompanied this code).
#
# You should have received a copy of the GNU Lesser General Public License
# version 3 along with OpenQuake.  If not, see
# <http://www.gnu.org/licenses/lgpl-3.0.txt> for a copy of the LGPLv3 License.

# vim: tabstop=4 shiftwidth=4 softtabstop=4

"""
Probabilistic Event Mixin: defines the behaviour of a Job. Calls the
compute_risk task
"""

from numpy import zeros

from celery.exceptions import TimeoutError

from openquake import kvs
from openquake import logs
from openquake import shapes

from openquake.job.mixins import Mixin

from openquake.risk import probabilistic_event_based as prob
from openquake.parser import vulnerability

from openquake.risk.job import aggregate_loss_curve
from openquake.risk.job import general

from openquake.db import models
from openquake.job import config as job_config

from openquake.calculators.base import Calculator

LOGGER = logs.LOG


<<<<<<< HEAD
class ProbabilisticEventMixin(Calculator):
    """Mixin for Probalistic Event Risk Job."""

    def __init__(self, job_profile):
        super(ProbabilisticEventMixin, self).__init__(job_profile)
        self.vuln_curves = None

    @general.preload
    @general.output
=======
class ProbabilisticEventMixin(Mixin):
    """Mixin for Probalistic Event Risk Job."""

    def __init__(self, *args, **kwargs):
        Mixin.__init__(self, *args, **kwargs)
        self.vuln_curves = None

>>>>>>> a77266b9
    def execute(self):
        """Execute the job."""
        general.preload(self)

        aggregate_curve = prob.AggregateLossCurve()

        tasks = []
        for block_id in self.job_profile.blocks_keys:
            LOGGER.debug("Starting task block, block_id = %s of %s"
                    % (block_id, len(self.blocks_keys)))

            tasks.append(general.compute_risk.delay(self.job_profile.job_id,
                                                    block_id))

        for task in tasks:
            try:
                task.wait()

                aggregate_curve.append(task.result)
            except TimeoutError:
                # TODO(jmc): Cancel and respawn this task
                return

        if self.is_benefit_cost_ratio():
            general.write_output_bcr(self)
            return

        curve = aggregate_curve.compute(self._tses(), self._time_span())
        aggregate_loss_curve.plot_aggregate_curve(self, curve)

        general.write_output(self.job_profile)

    def _tses(self):
        """Return the time representative of the Stochastic Event Set
        specified for this job."""

        # TODO (ac): Confirm this works regardless of the method of hazard calc
        histories = int(
            self.job_profile.params["NUMBER_OF_SEISMICITY_HISTORIES"])
        realizations = int(
            self.job_profile.params["NUMBER_OF_LOGIC_TREE_SAMPLES"])
        num_ses = histories * realizations

        return num_ses * self._time_span()

    def _time_span(self):
        """Return the time span specified for this job."""
        return float(self.job_profile.params["INVESTIGATION_TIME"])

    def _gmf_db_list(self, job_id):  # pylint: disable=R0201
        """Returns a list of the output IDs of all computed GMFs"""

        ids = models.Output.objects.filter(
            oq_calculation=job_id, output_type='gmf').values_list('id',
                                                                  flat=True)

        return list(ids)

    def _get_db_gmf(self, gmf_id):
        """Returns a field for the given GMF"""
        grid = self.job_profile.region.grid
        field = zeros((grid.rows, grid.columns))

        gmf_sites = models.GmfData.objects.filter(output=gmf_id)

        for gmf_site in gmf_sites:
            loc = gmf_site.location
            site = shapes.Site(loc.x, loc.y)
            grid_point = grid.point_at(site)

            field[grid_point.row][grid_point.column] = gmf_site.ground_motion

        return shapes.Field(field)

    def _sites_to_gmf_keys(self, sites):
        """Returns the GMF keys "row!col" for the given site list"""
        keys = []

        for site in sites:
            risk_point = self.job_profile.region.grid.point_at(site)
            key = "%s!%s" % (risk_point.row, risk_point.column)
            keys.append(key)

        return keys

    def _get_db_gmfs(self, sites, job_id):
        """Aggregates GMF data from the DB by site"""
        all_gmfs = self._gmf_db_list(job_id)
        gmf_keys = self._sites_to_gmf_keys(sites)
        gmfs = dict((k, []) for k in gmf_keys)

        for gmf_id in all_gmfs:
            field = self._get_db_gmf(gmf_id)

            for key in gmfs.keys():
                (row, col) = key.split("!")
                gmfs[key].append(field.get(int(row), int(col)))

        return gmfs

    def _get_kvs_gmfs(self, sites, histories, realizations):
        """Aggregates GMF data from the KVS by site"""
        gmf_keys = self._sites_to_gmf_keys(sites)
        gmfs = dict((k, []) for k in gmf_keys)

        for i in range(0, histories):
            for j in range(0, realizations):
                key = kvs.tokens.stochastic_set_key(
                    self.job_profile.job_id, i, j)
                fieldset = shapes.FieldSet.from_json(kvs.get(key),
                    self.region.grid)

                for field in fieldset:
                    for key in gmfs.keys():
                        (row, col) = key.split("!")
                        gmfs[key].append(field.get(int(row), int(col)))

        return gmfs

    def is_benefit_cost_ratio(self):
        """
        Return True if current calculation mode is Benefit-Cost Ratio.
        """
        return (self.job_profile.params[job_config.CALCULATION_MODE]
                == job_config.BCR_EVENT_BASED_MODE)

    def slice_gmfs(self, block_id):
        """Load and collate GMF values for all sites in this block. """
        block = general.Block.from_kvs(block_id)
        gmfs = self._get_db_gmfs(block.sites, self.job_profile.job_id)

        for key, gmf_slice in gmfs.items():
            (row, col) = key.split("!")
            key_gmf = kvs.tokens.gmf_set_key(self.job_profile.job_id, col, row)
            LOGGER.debug("GMF_SLICE for %s X %s : \n\t%s" % (
                    col, row, gmf_slice))
            gmf = {"IMLs": gmf_slice, "TSES": self._tses(),
                    "TimeSpan": self._time_span()}
            kvs.set_value_json_encoded(key_gmf, gmf)

    def compute_risk(self, block_id):
        """
        Perform calculation and store the result in the kvs.

        Calls either :meth:`_compute_bcr` or :meth:`_compute_loss` depending
        on the calculation mode.
        """
        if self.is_benefit_cost_ratio():
            return self._compute_bcr(block_id)
        else:
            return self._compute_loss(block_id)

    def _compute_loss(self, block_id):
        """Compute risk for a block of sites, that means:

        * loss ratio curves
        * loss curves
        * conditional losses
        * (partial) aggregate loss curve
        """

        self.slice_gmfs(block_id)

        self.vuln_curves = vulnerability.load_vuln_model_from_kvs(
            self.job_profile.job_id)

        block = general.Block.from_kvs(block_id)

        # aggregate the losses for this block
        aggregate_curve = prob.AggregateLossCurve()

        for point in block.grid(self.region):
            key = kvs.tokens.gmf_set_key(self.job_profile.job_id, point.column,
                                         point.row)
            gmf_slice = kvs.get_value_json_decoded(key)

            asset_key = kvs.tokens.asset_key(
                self.job_profile.job_id, point.row, point.column)

            for asset in kvs.get_list_json_decoded(asset_key):
                LOGGER.debug("Processing asset %s" % (asset))

                # loss ratios, used both to produce the curve
                # and to aggregate the losses
                loss_ratios = self.compute_loss_ratios(asset, gmf_slice)

                loss_ratio_curve = self.compute_loss_ratio_curve(
                    point.column, point.row, asset, gmf_slice, loss_ratios)

                aggregate_curve.append(loss_ratios * asset["assetValue"])

                if loss_ratio_curve:
                    loss_curve = self.compute_loss_curve(
                        point.column, point.row, loss_ratio_curve, asset)

                    for loss_poe in general.conditional_loss_poes(
                        self.job_profile.params):

                        general.compute_conditional_loss(
                                self.job_profile.job_id, point.column,
                                point.row, loss_curve, asset, loss_poe)

        return aggregate_curve.losses

    def _compute_bcr(self, block_id):
        """
        Calculate and store in the kvs the benefit-cost ratio data for block.

        A value is stored with key :func:`openquake.kvs.tokens.bcr_block_key`.
        See :func:`openquake.risk.job.general.compute_bcr_for_block` for result
        data structure spec.
        """
        self.slice_gmfs(block_id)

        points = list(general.Block.from_kvs(block_id).grid(
            self.job_profile.region))
        gmf_slices = dict(
            (point.site, kvs.get_value_json_decoded(
                 kvs.tokens.gmf_set_key(self.job_profile.job_id, point.column,
                                        point.row)
            ))
            for point in points
        )
        epsilon_provider = general.EpsilonProvider(self.job_profile.params)

        def get_loss_curve(point, vuln_function, asset):
            "Compute loss curve basing on GMF data"
            gmf_slice = gmf_slices[point.site]
            loss_ratios = prob.compute_loss_ratios(
                vuln_function, gmf_slice, epsilon_provider, asset)
            loss_ratio_curve = prob.compute_loss_ratio_curve(
                vuln_function, gmf_slice, epsilon_provider, asset,
                self._get_number_of_samples(), loss_ratios=loss_ratios)
            return loss_ratio_curve.rescale_abscissae(asset["assetValue"])

        result = general.compute_bcr_for_block(self.job_profile.job_id, points,
            get_loss_curve, float(self.job_profile.params['INTEREST_RATE']),
            float(self.job_profile.params['ASSET_LIFE_EXPECTANCY'])
        )

        bcr_block_key = kvs.tokens.bcr_block_key(self.job_profile.job_id,
                                                 block_id)
        kvs.set_value_json_encoded(bcr_block_key, result)
        LOGGER.debug('bcr result for block %s: %r', block_id, result)
        return True

    def compute_loss_ratios(self, asset, gmf_slice):
        """For a given asset and ground motion field, computes
        the loss ratios used to obtain the related loss ratio curve
        and aggregate loss curve."""

        epsilon_provider = general.EpsilonProvider(self.job_profile.params)

        vuln_function = self.vuln_curves.get(
            asset["taxonomy"], None)

        if not vuln_function:
            LOGGER.error(
                "Unknown vulnerability function %s for asset %s"
                % (asset["taxonomy"], asset["assetID"]))

            return None

        return prob.compute_loss_ratios(
            vuln_function, gmf_slice, epsilon_provider, asset)

    def compute_loss_ratio_curve(
            self, col, row, asset, gmf_slice, loss_ratios):
        """Compute the loss ratio curve for a single asset."""

        vuln_function = self.vuln_curves.get(
            asset["taxonomy"], None)

        if not vuln_function:
            LOGGER.error(
                "Unknown vulnerability function %s for asset %s"
                % (asset["taxonomy"], asset["assetID"]))

            return None

        epsilon_provider = general.EpsilonProvider(self.job_profile.params)

        loss_ratio_curve = prob.compute_loss_ratio_curve(
                vuln_function, gmf_slice, epsilon_provider, asset,
                self._get_number_of_samples(), loss_ratios=loss_ratios)

        # NOTE (jmc): Early exit if the loss ratio is all zeros
        if not False in (loss_ratio_curve.ordinates == 0.0):
            return None

        key = kvs.tokens.loss_ratio_key(
            self.job_profile.job_id, row, col, asset["assetID"])

        kvs.get_client().set(key, loss_ratio_curve.to_json())

        LOGGER.debug("Loss ratio curve is %s, write to key %s" %
                (loss_ratio_curve, key))

        return loss_ratio_curve

    def _get_number_of_samples(self):
        """Return the number of samples used to compute the loss ratio
        curve specified by the PROB_NUM_OF_SAMPLES parameter.

        Return None if the parameter is not specified, or empty or
        the value can't be casted to int.
        """

        number_of_samples = None
        raw_value = getattr(self, "PROB_NUM_OF_SAMPLES", None)

        if raw_value:
            try:
                number_of_samples = int(raw_value)
            except ValueError:
                LOGGER.error("PROB_NUM_OF_SAMPLES %s can't be converted "
                             "to int, using default value..." % raw_value)

        return number_of_samples

    def compute_loss_curve(self, column, row, loss_ratio_curve, asset):
        """Compute the loss curve for a single asset."""

        if asset is None:
            return None

        loss_curve = loss_ratio_curve.rescale_abscissae(asset["assetValue"])

        key = kvs.tokens.loss_curve_key(
            self.job_profile.job_id, row, column, asset["assetID"])

        LOGGER.debug("Loss curve is %s, write to key %s" % (loss_curve, key))
        kvs.get_client().set(key, loss_curve.to_json())
<<<<<<< HEAD
=======

        return loss_curve

>>>>>>> a77266b9

        return loss_curve<|MERGE_RESOLUTION|>--- conflicted
+++ resolved
@@ -31,8 +31,6 @@
 from openquake import logs
 from openquake import shapes
 
-from openquake.job.mixins import Mixin
-
 from openquake.risk import probabilistic_event_based as prob
 from openquake.parser import vulnerability
 
@@ -47,7 +45,6 @@
 LOGGER = logs.LOG
 
 
-<<<<<<< HEAD
 class ProbabilisticEventMixin(Calculator):
     """Mixin for Probalistic Event Risk Job."""
 
@@ -55,17 +52,6 @@
         super(ProbabilisticEventMixin, self).__init__(job_profile)
         self.vuln_curves = None
 
-    @general.preload
-    @general.output
-=======
-class ProbabilisticEventMixin(Mixin):
-    """Mixin for Probalistic Event Risk Job."""
-
-    def __init__(self, *args, **kwargs):
-        Mixin.__init__(self, *args, **kwargs)
-        self.vuln_curves = None
-
->>>>>>> a77266b9
     def execute(self):
         """Execute the job."""
         general.preload(self)
@@ -399,11 +385,5 @@
 
         LOGGER.debug("Loss curve is %s, write to key %s" % (loss_curve, key))
         kvs.get_client().set(key, loss_curve.to_json())
-<<<<<<< HEAD
-=======
-
-        return loss_curve
-
->>>>>>> a77266b9
 
         return loss_curve