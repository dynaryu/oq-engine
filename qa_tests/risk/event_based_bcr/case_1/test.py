# Copyright (c) 2010-2012, GEM Foundation.
#
# OpenQuake is free software: you can redistribute it and/or modify it
# under the terms of the GNU Affero General Public License as published
# by the Free Software Foundation, either version 3 of the License, or
# (at your option) any later version.
#
# OpenQuake is distributed in the hope that it will be useful,
# but WITHOUT ANY WARRANTY; without even the implied warranty of
# MERCHANTABILITY or FITNESS FOR A PARTICULAR PURPOSE.  See the
# GNU General Public License for more details.
#
# You should have received a copy of the GNU Affero General Public License
# along with OpenQuake.  If not, see <http://www.gnu.org/licenses/>.

from nose.plugins.attrib import attr as noseattr

from qa_tests import risk
from tests.utils import helpers

from openquake.engine.db import models


# FIXME(lp). This is a regression test. Data has not been validated
# by an alternative reliable implemantation


class EventBasedBCRCase1TestCase(risk.BaseRiskQATestCase):
<<<<<<< HEAD
    risk_cfg = os.path.join(os.path.dirname(__file__), 'job.ini')
=======
>>>>>>> 45768b8a
    output_type = "gmf"

    check_exports = False

    @noseattr('qa', 'risk', 'event_based_bcr')
    def test(self):
        self._run_test()

    def get_hazard_job(self):
        job = helpers.get_hazard_job(
            helpers.get_data_path("event_based_hazard/job.ini"))

        job.hazard_calculation = models.HazardCalculation.objects.create(
            owner=job.hazard_calculation.owner,
            truncation_level=job.hazard_calculation.truncation_level,
            maximum_distance=job.hazard_calculation.maximum_distance,
            intensity_measure_types_and_levels=(
                job.hazard_calculation.intensity_measure_types_and_levels),
            calculation_mode="event_based",
            investigation_time=50,
            ses_per_logic_tree_path=1)
        job.save()

<<<<<<< HEAD
        gmf_coll = helpers.create_gmf_from_csv(
            job, os.path.join(os.path.dirname(__file__), 'gmf.csv'))
=======
        helpers.create_gmf_from_csv(job, self._test_path('gmf.csv'))
>>>>>>> 45768b8a

        return job

    def actual_data(self, job):
        data = [(result.average_annual_loss_original,
                 result.average_annual_loss_retrofitted, result.bcr)
                for result in models.BCRDistributionData.objects.filter(
                    bcr_distribution__output__oq_job=job).order_by(
                        'asset_ref')]
        return data

    def expected_data(self):
        return [
            [0.15280346, 0., 26.42475147],
            [0.31141922, 0., 26.92732075],
            [0.39231522, 0., 33.92211259]]<|MERGE_RESOLUTION|>--- conflicted
+++ resolved
@@ -26,10 +26,6 @@
 
 
 class EventBasedBCRCase1TestCase(risk.BaseRiskQATestCase):
-<<<<<<< HEAD
-    risk_cfg = os.path.join(os.path.dirname(__file__), 'job.ini')
-=======
->>>>>>> 45768b8a
     output_type = "gmf"
 
     check_exports = False
@@ -53,12 +49,7 @@
             ses_per_logic_tree_path=1)
         job.save()
 
-<<<<<<< HEAD
-        gmf_coll = helpers.create_gmf_from_csv(
-            job, os.path.join(os.path.dirname(__file__), 'gmf.csv'))
-=======
         helpers.create_gmf_from_csv(job, self._test_path('gmf.csv'))
->>>>>>> 45768b8a
 
         return job
 
