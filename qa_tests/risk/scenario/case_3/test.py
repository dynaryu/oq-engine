# Copyright (c) 2013, GEM Foundation.
#
# OpenQuake is free software: you can redistribute it and/or modify it
# under the terms of the GNU Affero General Public License as published
# by the Free Software Foundation, either version 3 of the License, or
# (at your option) any later version.
#
# OpenQuake is distributed in the hope that it will be useful,
# but WITHOUT ANY WARRANTY; without even the implied warranty of
# MERCHANTABILITY or FITNESS FOR A PARTICULAR PURPOSE.  See the
# GNU General Public License for more details.
#
# You should have received a copy of the GNU Affero General Public License
# along with OpenQuake.  If not, see <http://www.gnu.org/licenses/>.

from nose.plugins.attrib import attr

from qa_tests import risk
from openquake.engine.db import models


class ScenarioRiskCase3TestCase(risk.FixtureBasedQATestCase):
    hazard_calculation_fixture = 'Scenario QA Test 3'

<<<<<<< HEAD
    output_type = "gmf_scenario"

    @attr('qa', 'risk', 'scenario', 'e2e')
=======
    @attr('qa', 'risk', 'scenario')
>>>>>>> 45768b8a
    def test(self):
        self._run_test()

    def actual_data(self, job):
        maps = models.LossMapData.objects.filter(
            loss_map__output__oq_job=job).order_by('asset_ref', 'value')
        agg = models.AggregateLoss.objects.get(output__oq_job=job)
        return [[[m.value, m.std_dev] for m in maps],
                [agg.mean, agg.std_dev]]

    def expected_data(self):
        return [[[137.845249153057, 59.9469210580522],
                 [198.616188792658, 228.997177825263],
                 [246.496563592118, 257.441758287348]],
                [582.958001537833, 352.612171969444]]<|MERGE_RESOLUTION|>--- conflicted
+++ resolved
@@ -22,13 +22,7 @@
 class ScenarioRiskCase3TestCase(risk.FixtureBasedQATestCase):
     hazard_calculation_fixture = 'Scenario QA Test 3'
 
-<<<<<<< HEAD
-    output_type = "gmf_scenario"
-
-    @attr('qa', 'risk', 'scenario', 'e2e')
-=======
     @attr('qa', 'risk', 'scenario')
->>>>>>> 45768b8a
     def test(self):
         self._run_test()
 
