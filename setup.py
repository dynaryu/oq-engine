--- conflicted
+++ resolved
@@ -29,12 +29,9 @@
 Please note: the /usr/bin/openquake script requires a celeryconfig.py
 file in the PYTHONPATH.  Please make sure this is the case and that your
 celeryconfig.py file works with your python-celery setup.
-<<<<<<< HEAD
-=======
 
 Feel free to copy /usr/openquake/engine/celeryconfig.py and revise it
 as needed.
->>>>>>> f38e2c4a
 """
 
 PY_MODULES = ['openquake.engine.bin.openquake_cli']
