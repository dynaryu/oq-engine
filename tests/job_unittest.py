--- conflicted
+++ resolved
@@ -423,11 +423,7 @@
             self.teardown_job(self.job)
 
     def _reload_params(self):
-<<<<<<< HEAD
-        return OqParams.objects.get(id=self.job.oq_job_profile.id)
-=======
         return OqJobProfile.objects.get(id=self.job.oq_job_profile.id)
->>>>>>> d7981e46
 
     def assertFieldsEqual(self, expected, params):
         got_params = dict((k, getattr(params, k)) for k in expected.keys())
