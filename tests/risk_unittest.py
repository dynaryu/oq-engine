# -*- coding: utf-8 -*-
# vim: tabstop=4 shiftwidth=4 softtabstop=4

# Copyright (c) 2010-2011, GEM Foundation.
#
# OpenQuake is free software: you can redistribute it and/or modify
# it under the terms of the GNU Lesser General Public License version 3
# only, as published by the Free Software Foundation.
#
# OpenQuake is distributed in the hope that it will be useful,
# but WITHOUT ANY WARRANTY; without even the implied warranty of
# MERCHANTABILITY or FITNESS FOR A PARTICULAR PURPOSE.  See the
# GNU Lesser General Public License version 3 for more details
# (a copy is included in the LICENSE file that accompanied this code).
#
# You should have received a copy of the GNU Lesser General Public License
# version 3 along with OpenQuake.  If not, see
# <http://www.gnu.org/licenses/lgpl-3.0.txt> for a copy of the LGPLv3 License.

import os
import json
import numpy
import unittest
import tempfile
from StringIO import StringIO

from lxml import etree

from openquake import kvs
from openquake import shapes

from openquake.output import hazard

from openquake.risk.job import aggregate_loss_curve as aggregate
from openquake.risk.job.general import Block, RiskJobMixin, write_output_bcr
from openquake.risk.job.classical_psha import ClassicalPSHABasedMixin
from openquake.risk.job.probabilistic import ProbabilisticEventMixin
from openquake.risk import probabilistic_event_based as prob
from openquake.risk import classical_psha_based as psha
from openquake.risk import scenario
from openquake.risk import common

from tests.utils import helpers


ASSET_VALUE = 5.0
INVALID_ASSET_VALUE = 0.0

HAZARD_CURVE = shapes.Curve([(5.0, 0.138), (6.0, 0.099),
        (7.0, 0.068), (8.0, 0.041)])

LOSS_RATIO_EXCEEDANCE_MATRIX = [[0.695, 0.858, 0.990, 1.000],
        [0.266, 0.510, 0.841, 0.999]]

GMFs = {"IMLs": (0.079888, 0.273488, 0.115856, 0.034912, 0.271488, 0.00224,
        0.04336, 0.099552, 0.071968, 0.003456, 0.030704, 0.011744,
        0.024176, 0.002224, 0.008912, 0.004224, 0.033584, 0.041088,
        0.012864, 0.001728, 0.06648, 0.000736, 0.01992, 0.011616,
        0.001104, 0.033264, 0.021552, 0.055088, 0.00176, 0.001088, 0.041872,
        0.005152, 0.007424, 0.002464, 0.008496, 0.019744, 0.025136, 0.005552,
        0.00168, 0.00704, 0.00272, 0.081328, 0.001408, 0.025568, 0.051376,
        0.003456, 0.01208, 0.002496, 0.001152, 0.007552, 0.004944, 0.024944,
        0.01168, 0.027408, 0.00504, 0.003136, 0.20608, 0.00344, 0.01448,
        0.03664, 0.124992, 0.005024, 0.007536, 0.015696, 0.00608,
        0.001248, 0.005744, 0.017328, 0.002272, 0.06384, 0.029104,
        0.001152, 0.016384, 0.002096, 0.00328, 0.004304, 0.020544,
        0.000768, 0.011456, 0.004528, 0.024688, 0.024304, 0.126928,
        0.002416, 0.0032, 0.024768, 0.00608, 0.02544, 0.003392,
        0.381296, 0.013808, 0.002256, 0.181776, 0.038912, 0.023888,
        0.002848, 0.014176, 0.001936, 0.089408, 0.001008, 0.02152,
        0.002464, 0.00464, 0.064384, 0.001712, 0.01584, 0.012544,
        0.028128, 0.005808, 0.004928, 0.025536, 0.008304, 0.112528,
        0.06472, 0.01824, 0.002624, 0.003456, 0.014832, 0.002592,
        0.041264, 0.004368, 0.016144, 0.008032, 0.007344, 0.004976,
        0.00072, 0.022192, 0.002496, 0.001456, 0.044976, 0.055424,
        0.009232, 0.010368, 0.000944, 0.002976, 0.00656, 0.003184,
        0.004288, 0.00632, 0.286512, 0.007568, 0.00104, 0.00144,
        0.004896, 0.053248, 0.046144, 0.0128, 0.033072, 0.02968,
        0.002096, 0.021008, 0.017536, 0.000656, 0.016032, 0.012768,
        0.002752, 0.007392, 0.007072, 0.044112, 0.023072, 0.013232,
        0.001824, 0.020064, 0.008912, 0.039504, 0.00144, 0.000816,
        0.008544, 0.077056, 0.113984, 0.001856, 0.053024, 0.023792,
        0.013056, 0.0084, 0.009392, 0.010928, 0.041904, 0.000496,
        0.041936, 0.035664, 0.03176, 0.003552, 0.00216, 0.0476, 0.028944,
        0.006832, 0.011136, 0.025712, 0.006368, 0.004672, 0.001312,
        0.008496, 0.069136, 0.011568, 0.01576, 0.01072, 0.002336,
        0.166192, 0.00376, 0.013216, 0.000592, 0.002832, 0.052928,
        0.007872, 0.001072, 0.021136, 0.029568, 0.012944, 0.004064,
        0.002336, 0.010832, 0.10104, 0.00096, 0.01296, 0.037104),
        "TSES": 900, "TimeSpan": 50}


class EpsilonProvider(object):

    def __init__(self, asset, epsilons):
        self.asset = asset
        self.epsilons = epsilons

    def epsilon(self, asset):
        assert self.asset is asset
        return self.epsilons.pop(0)


class ProbabilisticEventBasedTestCase(unittest.TestCase):

    def setUp(self):
        imls_1 = [0.01, 0.04, 0.07, 0.1, 0.12, 0.22, 0.37, 0.52]
        loss_ratios_1 = [0.001, 0.022, 0.051, 0.08, 0.1, 0.2, 0.405, 0.7]
        covs_1 = [0.0] * 8
        self.vuln_function_1 = shapes.VulnerabilityFunction(imls_1,
            loss_ratios_1, covs_1)

        self.gmfs = GMFs

        self.cum_histogram = numpy.array([112, 46, 26, 18, 14,
                12, 8, 7, 7, 6, 5, 4, 4, 4, 4, 4, 2, 1,
                1, 1, 1, 1, 1, 1])

        imls_2 = [0.0, 0.04, 0.08, 0.12, 0.16, 0.2, 0.24, 0.28, 0.32, 0.36,
            0.4, 0.44, 0.48, 0.53, 0.57, 0.61, 0.65, 0.69, 0.73, 0.77, 0.81,
            0.85, 0.89, 0.93, 0.97, 1.01, 1.05, 1.09, 1.13, 1.17, 1.21, 1.25,
            1.29, 1.33, 1.37, 1.41, 1.45, 1.49, 1.54, 1.58, 1.62, 1.66, 1.7,
            1.74, 1.78, 1.82, 1.86, 1.9, 1.94, 1.98, 2.02, 2.06, 2.1, 2.14,
            2.18, 2.22, 2.26, 2.3, 2.34, 2.38, 2.42, 2.46, 2.51, 2.55, 2.59,
            2.63, 2.67, 2.71, 2.75, 2.79, 2.83, 2.87, 2.91, 2.95, 2.99, 3.03,
            3.07, 3.11, 3.15, 3.19, 3.23, 3.27, 3.31, 3.35, 3.39, 3.43, 3.47,
            3.52, 3.56, 3.6, 3.64, 3.68, 3.72, 3.76, 3.8, 3.84, 3.88, 3.92,
            3.96, 4.0]
        loss_ratios_2 = [0.0, 0.0, 0.0, 0.01, 0.04, 0.07, 0.11, 0.15, 0.2,
            0.25, 0.3, 0.35, 0.39, 0.43, 0.47, 0.51, 0.55, 0.58, 0.61, 0.64,
            0.67, 0.69, 0.71, 0.73, 0.75, 0.77, 0.79, 0.8, 0.81, 0.83, 0.84,
            0.85, 0.86, 0.87, 0.88, 0.89, 0.89, 0.9, 0.91, 0.91, 0.92, 0.92,
            0.93, 0.93, 0.94, 0.94, 0.94, 0.95, 0.95, 0.95, 0.95, 0.96, 0.96,
            0.96, 0.96, 0.97, 0.97, 0.97, 0.97, 0.97, 0.97, 0.98, 0.98, 0.98,
            0.98, 0.98, 0.98, 0.98, 0.98, 0.98, 0.98, 0.99, 0.99, 0.99, 0.99,
            0.99, 0.99, 0.99, 0.99, 0.99, 0.99, 0.99, 0.99, 0.99, 0.99, 0.99,
            0.99, 0.99, 0.99, 0.99, 0.99, 0.99, 0.99, 0.99, 0.99, 1.0, 1.0,
            1.0, 1.0, 1.0]
        covs_2 = [0.0] * 100
        self.vuln_function_2 = shapes.VulnerabilityFunction(imls_2,
            loss_ratios_2, covs_2)

        self.params = {}
        self.params["OUTPUT_DIR"] = helpers.OUTPUT_DIR
        self.params["AGGREGATE_LOSS_CURVE"] = 1
        self.params["BASE_PATH"] = "."
        self.params["INVESTIGATION_TIME"] = 50.0

        self.job = helpers.create_job(self.params, base_path=".")
        self.job_id = self.job.job_id
        self.job.to_kvs()

        self.gmfs_1 = {"IMLs": (0.1439, 0.1821, 0.5343, 0.171, 0.2177,
                0.6039, 0.0618, 0.186, 0.5512, 1.2602, 0.2824, 0.2693,
                0.1705, 0.8453, 0.6355, 0.0721, 0.2475, 0.1601, 0.3544,
                0.1756), "TSES": 200, "TimeSpan": 50}

        self.asset_1 = {"taxonomy": "ID",
                "assetValue": 22.61}

        self.gmfs_2 = {"IMLs": (0.1507, 0.2656, 0.5422, 0.3685, 0.3172,
                0.6604, 0.1182, 0.1545, 0.7613, 0.5246, 0.2428, 0.2882,
                0.2179, 1.2939, 0.6042, 0.1418, 0.3637, 0.222, 0.3613,
                0.113), "TSES": 200, "TimeSpan": 50}

        self.asset_2 = {"taxonomy": "ID",
                "assetValue": 124.27}

        self.gmfs_3 = {"IMLs": (0.156, 0.3158, 0.3968, 0.2827, 0.1915, 0.5862,
                0.1438, 0.2114, 0.5101, 1.0097, 0.226, 0.3443, 0.1693,
                1.0754, 0.3533, 0.1461, 0.347, 0.2665, 0.2977, 0.2925),
                "TSES": 200, "TimeSpan": 50}

        self.asset_3 = {"taxonomy": "ID",
                "assetValue": 42.93}

        self.gmfs_4 = {"IMLs": (0.1311, 0.3566, 0.4895, 0.3647, 0.2313,
                0.9297, 0.2337, 0.2862, 0.5278, 0.6603, 0.3537, 0.2997,
                0.1097, 1.1875, 0.4752, 0.1575, 0.4009, 0.2519, 0.2653,
                0.1394), "TSES": 200, "TimeSpan": 50}

        self.asset_4 = {"taxonomy": "ID",
                "assetValue": 29.37}

        self.gmfs_5 = {"IMLs": (0.0879, 0.2895, 0.465, 0.2463, 0.1862, 0.763,
                0.2189, 0.3324, 0.3215, 0.6406, 0.5014, 0.3877, 0.1318, 1.0545,
                0.3035, 0.1118, 0.2981, 0.3492, 0.2406, 0.1043),
                "TSES": 200, "TimeSpan": 50}

        self.asset_5 = {"taxonomy": "ID",
                "assetValue": 40.68}

        self.gmfs_6 = {"IMLs": (0.0872, 0.2288, 0.5655, 0.2118, 0.2, 0.6633,
                0.2095, 0.6537, 0.3838, 0.781, 0.3054, 0.5375, 0.1361, 0.8838,
                0.3726, 0.0845, 0.1942, 0.4629, 0.1354, 0.1109),
                "TSES": 200, "TimeSpan": 50}

        self.asset_6 = {"taxonomy": "ID",
                "assetValue": 178.47}

        # deleting keys in kvs
        kvs.get_client().flushall()

        kvs.set_value_json_encoded(
                kvs.tokens.vuln_key(self.job_id),
                {"ID": self.vuln_function_2.to_json()})
        kvs.set_value_json_encoded(
                kvs.tokens.vuln_key(self.job_id, retrofitted=True),
                {"ID": self.vuln_function_2.to_json()})

        # store the gmfs
        self._store_gmfs(self.gmfs_1, 1, 1)
        self._store_gmfs(self.gmfs_2, 1, 2)
        self._store_gmfs(self.gmfs_3, 1, 3)
        self._store_gmfs(self.gmfs_4, 1, 4)
        self._store_gmfs(self.gmfs_5, 1, 5)
        self._store_gmfs(self.gmfs_6, 1, 6)

        # store the assets
        self._store_asset(self.asset_1, 1, 1)
        self._store_asset(self.asset_2, 1, 2)
        self._store_asset(self.asset_3, 1, 3)
        self._store_asset(self.asset_4, 1, 4)
        self._store_asset(self.asset_5, 1, 5)
        self._store_asset(self.asset_6, 1, 6)

        # deleting old file
        self._delete_test_file()

    def tearDown(self):
        self._delete_test_file()

    def _delete_test_file(self):
        try:
            os.remove(os.path.join(helpers.OUTPUT_DIR,
                    aggregate._filename(self.job_id)))
        except OSError:
            pass

    def _store_asset(self, asset, row, column):
        key = kvs.tokens.asset_key(self.job_id, row, column)
        kvs.get_client().rpush(key, json.JSONEncoder().encode(asset))

    def _store_gmfs(self, gmfs, row, column):
        key = kvs.tokens.gmf_set_key(self.job_id, column, row)
        kvs.set_value_json_encoded(key, gmfs)

    def test_an_empty_function_produces_an_empty_set(self):
        self.assertEqual(0, prob.compute_loss_ratios(
                shapes.EMPTY_CURVE, self.gmfs, None, None).size)

    def test_an_empty_gmfs_produces_an_empty_set(self):
        self.assertEqual(0, prob.compute_loss_ratios(
                self.vuln_function_1, {"IMLs": ()}, None, None).size)

    def test_with_valid_covs_we_sample_the_loss_ratios(self):
        """With valid covs we need to sample loss ratios.

        If the vulnerability function has some covs greater than 0.0 we need
        to use a different algorithm (sampled based)
        to compute the loss ratios.
        """

        imls = [0.10, 0.30, 0.50, 1.00]
        loss_ratios = [0.05, 0.10, 0.15, 0.30]
        covs = [0.30, 0.30, 0.20, 0.20]
        vuln_function = shapes.VulnerabilityFunction(imls, loss_ratios, covs)

        epsilons = [0.5377, 1.8339, -2.2588, 0.8622, 0.3188, -1.3077, \
                -0.4336, 0.3426, 3.5784, 2.7694]

        expected_asset = object()

        gmfs = {"IMLs": (0.1576, 0.9706, 0.9572, 0.4854, 0.8003,
                0.1419, 0.4218, 0.9157, 0.7922, 0.9595)}

        self.assertTrue(numpy.allclose(numpy.array([0.0722, 0.4106, 0.1800,
                0.1710, 0.2508, 0.0395, 0.1145, 0.2883, 0.4734, 0.4885]),
                prob.compute_loss_ratios(vuln_function, gmfs,
                EpsilonProvider(expected_asset, epsilons),
                expected_asset), atol=0.0001))

    def test_when_the_mean_is_zero_the_loss_ratio_is_zero(self):
        """In sampled based, when an interpolated mean loss ratio is zero,
        the resulting loss ratio is also zero.

        This is how the interpolation is done:
        mean_ratio = vuln_function.ordinate_for(ground_motion_field)

        In this case, the first IML from the GMFs is 0.10 and the
        mean loss ratio in the vulnerability function for that IML
        is zero. So the resulting loss ratio must be zero.
        """

        imls = [0.10, 0.30]
        loss_ratios = [0.00, 0.10]
        covs = [0.30, 0.30]
        vuln_function = shapes.VulnerabilityFunction(imls, loss_ratios, covs)

        epsilons = [0.5377]
        expected_asset = object()

        gmfs = {"IMLs": (0.1000, )}

        self.assertEqual(0.0, prob.compute_loss_ratios(
                vuln_function, gmfs, EpsilonProvider(
                expected_asset, epsilons), expected_asset)[0])

    def test_loss_ratios_boundaries(self):
        """Loss ratios generation given a GMFs and a vulnerability function.

        The vulnerability function used in this test has all covs equal
        to zero, so the mean based algorithm is used. This test checks
        the boundary conditions.

        The resulting loss ratio is zero if the GMF is below the minimum IML
        defined the vulnerability function.

        The resulting loss ratio is equal to the maximum loss ratio
        defined by the function if the GMF is greater than the maximum
        IML defined.
        """
        # min IML in this case is 0.01
        self.assertTrue(numpy.allclose(numpy.array([0.0, 0.0, 0.0]),
                prob.compute_loss_ratios(self.vuln_function_1,
                {"IMLs": (0.0001, 0.0002, 0.0003)}, None, None)))

        # max IML in this case is 0.52
        self.assertTrue(numpy.allclose(numpy.array([0.700, 0.700]),
                prob.compute_loss_ratios(self.vuln_function_1,
                {"IMLs": (0.525, 0.530)}, None, None)))

    def test_loss_ratios_computation_using_gmfs(self):
        """Loss ratios generation given a GMFs and a vulnerability function.

        The vulnerability function used in this test has all covs equal
        to zero, so the mean based algorithm is used. It basically
        takes each IML defined in the GMFs and interpolates them using
        the given vulnerability function.
        """

        # manually computed values by Vitor Silva
        expected_loss_ratios = numpy.array([0.0605584000000000,
                0.273100266666667, 0.0958560000000000, 0.0184384000000000,
                0.270366933333333, 0.0,
                0.0252480000000000, 0.0795669333333333,
                0.0529024000000000, 0.0,
                0.0154928000000000, 0.00222080000000000,
                0.0109232000000000, 0.0,
                0.0, 0.0, 0.0175088000000000, 0.0230517333333333,
                0.00300480000000000,
                0.0, 0.0475973333333333, 0.0, 0.00794400000000000,
                0.00213120000000000, 0.0, 0.0172848000000000,
                0.00908640000000000,
                0.0365850666666667, 0.0, 0.0, 0.0238096000000000,
                0.0, 0.0, 0.0,
                0.0, 0.00782080000000000, 0.0115952000000000,
                0.0, 0.0, 0.0,
                0.0, 0.0619504000000000, 0.0, 0.0118976000000000,
                0.0329968000000000,
                0.0, 0.00245600000000000, 0.0, 0.0, 0.0,
                0.0, 0.0114608000000000,
                0.00217600000000000, 0.0131856000000000,
                0.0, 0.0, 0.186080000000000,
                0.0, 0.00413600000000000, 0.0196480000000000,
                0.104992000000000, 0.0,
                0.0, 0.00498720000000000, 0.0, 0.0, 0.0,
                0.00612960000000000, 0.0,
                0.0450453333333333, 0.0143728000000000,
                0.0, 0.00546880000000000,
                0.0, 0.0, 0.0, 0.00838080000000000,
                0.0, 0.00201920000000000, 0.0,
                0.0112816000000000, 0.0110128000000000,
                0.106928000000000, 0.0,
                0.0, 0.0113376000000000, 0.0, 0.0118080000000000, 0.0,
                0.427215466666667, 0.00366560000000000,
                0.0, 0.161776000000000,
                0.0212384000000000, 0.0107216000000000,
                0.0, 0.00392320000000000,
                0.0, 0.0697610666666667, 0.0, 0.00906400000000000, 0.0, 0.0,
                0.0455712000000000, 0.0,
                0.00508800000000000, 0.00278080000000000,
                0.0136896000000000, 0.0, 0.0, 0.0118752000000000, 0.0,
                0.0925280000000000, 0.0458960000000000, 0.00676800000000000,
                0.0, 0.0, 0.00438240000000000, 0.0, 0.0232218666666667, 0.0,
                0.00530080000000000, 0.0, 0.0, 0.0, 0.0, 0.00953440000000000,
                0.0, 0.0, 0.0268101333333333, 0.0369098666666667, 0.0,
                0.00125760000000000, 0.0, 0.0, 0.0, 0.0, 0.0, 0.0,
                0.290899733333333, 0.0, 0.0, 0.0, 0.0, 0.0348064000000000,
                0.0279392000000000, 0.00296000000000000, 0.0171504000000000,
                0.0147760000000000, 0.0,
                0.00870560000000000, 0.00627520000000000,
                0.0, 0.00522240000000000, 0.00293760000000000, 0.0, 0.0, 0.0,
                0.0259749333333333, 0.0101504000000000,
                0.00326240000000000, 0.0,
                0.00804480000000000, 0.0, 0.0216528000000000, 0.0, 0.0, 0.0,
                0.0578208000000000, 0.0939840000000000,
                0.0, 0.0345898666666667,
                0.0106544000000000, 0.00313920000000000,
                0.0, 0.0, 0.00164960000000000,
                0.0238405333333333, 0.0,
                0.0238714666666667, 0.0189648000000000,
                0.0162320000000000, 0.0, 0.0,
                0.0293466666666667, 0.0142608000000000,
                0.0, 0.00179520000000000,
                0.0119984000000000, 0.0, 0.0, 0.0, 0.0,
                0.0501648000000000, 0.00209760000000000, 0.00503200000000000,
                0.00150400000000000, 0.0, 0.146192000000000,
                0.0, 0.00325120000000000,
                0.0, 0.0, 0.0344970666666667, 0.0, 0.0, 0.00879520000000000,
                0.0146976000000000, 0.00306080000000000,
                0.0, 0.0, 0.00158240000000000,
                0.0810400000000000, 0.0,
                0.00307200000000000, 0.0199728000000000])

        # the length of the result is the length of the gmf
        self.assertTrue(numpy.allclose(expected_loss_ratios,
                prob.compute_loss_ratios(self.vuln_function_1,
                self.gmfs, None, None)))

    def test_loss_ratios_range_generation(self):
        loss_ratios = numpy.array([0.0, 2.0])
        expected_range = numpy.array([0.0, 0.5, 1.0, 1.5, 2.0])

        self.assertTrue(numpy.allclose(expected_range,
                prob._compute_loss_ratios_range(loss_ratios, 5),
                atol=0.0001))

    def test_builds_the_cumulative_histogram(self):
        loss_ratios = prob.compute_loss_ratios(
                self.vuln_function_1, self.gmfs, None, None)

        loss_ratios_range = prob._compute_loss_ratios_range(loss_ratios)

        self.assertTrue(numpy.allclose(self.cum_histogram,
                prob._compute_cumulative_histogram(
                loss_ratios, loss_ratios_range)))

    def test_computes_the_rates_of_exceedance(self):
        expected_rates = numpy.array([0.12444444, 0.05111111, 0.02888889,
                0.02, 0.01555556, 0.01333333, 0.00888889, 0.00777778,
                0.00777778, 0.00666667, 0.00555556, 0.00444444,
                0.00444444, 0.00444444, 0.00444444, 0.00444444, 0.00222222,
                0.00111111, 0.00111111, 0.00111111, 0.00111111,
                0.00111111, 0.00111111, 0.00111111])

        self.assertTrue(numpy.allclose(expected_rates,
                prob._compute_rates_of_exceedance(
                self.cum_histogram, self.gmfs["TSES"]), atol=0.01))

    def test_tses_is_not_supposed_to_be_zero_or_less(self):
        self.assertRaises(ValueError, prob._compute_rates_of_exceedance,
                self.cum_histogram, 0.0)

        self.assertRaises(ValueError, prob._compute_rates_of_exceedance,
                self.cum_histogram, -10.0)

    def test_computes_probs_of_exceedance(self):
        expected_probs = [0.99801517, 0.92235092, 0.76412292, 0.63212056,
                0.54057418, 0.48658288, 0.35881961, 0.32219042, 0.32219042,
                0.28346869, 0.24253487, 0.1992626, 0.1992626, 0.1992626,
                0.1992626, 0.1992626, 0.10516068, 0.05404053, 0.05404053,
                0.05404053, 0.05404053, 0.05404053, 0.05404053, 0.05404053]

        self.assertTrue(numpy.allclose(expected_probs,
                prob._compute_probs_of_exceedance(
                prob._compute_rates_of_exceedance(
                self.cum_histogram, self.gmfs["TSES"]),
                self.gmfs["TimeSpan"]), atol=0.0001))

    def test_computes_the_loss_ratio_curve(self):
        # manually computed results from V. Silva
        expected_curve = shapes.Curve([(0.085255, 0.988891),
                (0.255765, 0.82622606), (0.426275, 0.77686984),
                (0.596785, 0.52763345), (0.767295, 0.39346934)])

        self.assertEqual(expected_curve, prob.compute_loss_ratio_curve(
                self.vuln_function_2, self.gmfs_1,
                None, None, number_of_samples=6))

        expected_curve = shapes.Curve([(0.0935225, 0.99326205),
                (0.2640675, 0.917915), (0.4346125, 0.77686984),
                (0.6051575, 0.52763345), (0.7757025, 0.22119922)])

        self.assertEqual(expected_curve, prob.compute_loss_ratio_curve(
                self.vuln_function_2, self.gmfs_2,
                None, None, number_of_samples=6))

        expected_curve = shapes.Curve([(0.1047, 0.99326205),
                (0.2584, 0.89460078), (0.4121, 0.63212056),
                (0.5658, 0.39346934), (0.7195, 0.39346934)])

        self.assertEqual(expected_curve, prob.compute_loss_ratio_curve(
                self.vuln_function_2, self.gmfs_3,
                None, None, number_of_samples=6))

        expected_curve = shapes.Curve([(0.09012, 0.99326205),
                (0.25551, 0.93607214), (0.4209, 0.77686984),
                (0.58629, 0.52763345), (0.75168, 0.39346934)])

        self.assertEqual(expected_curve, prob.compute_loss_ratio_curve(
                self.vuln_function_2, self.gmfs_4,
                None, None, number_of_samples=6))

        expected_curve = shapes.Curve([(0.08089, 0.99326205),
                (0.23872, 0.95021293), (0.39655, 0.7134952),
                (0.55438, 0.52763345), (0.71221, 0.39346934)])

        self.assertEqual(expected_curve, prob.compute_loss_ratio_curve(
                self.vuln_function_2, self.gmfs_5,
                None, None, number_of_samples=6))

        expected_curve = shapes.Curve([(0.0717025, 0.99326205),
                (0.2128575, 0.917915), (0.3540125, 0.82622606),
                (0.4951675, 0.77686984), (0.6363225, 0.39346934)])

        self.assertEqual(expected_curve, prob.compute_loss_ratio_curve(
                self.vuln_function_2, self.gmfs_6,
                None, None, number_of_samples=6))

    def test_with_not_earthquakes_we_have_an_empty_curve(self):
        gmfs = dict(self.gmfs)
        gmfs["IMLs"] = ()

        curve = prob.compute_loss_ratio_curve(
                self.vuln_function_1, gmfs, None, None)

        self.assertEqual(shapes.EMPTY_CURVE, curve)

    def test_with_no_ground_motion_the_curve_is_a_single_point(self):
        gmfs = {"IMLs": (0.0, 0.0, 0.0, 0.0, 0.0, 0.0, 0.0, 0.0, 0.0, 0.0),
                "TSES": 900, "TimeSpan": 50}

        # sounds like a curve, but it's a point :-)
        expected_curve = shapes.Curve([
                (0.0, 0.0), (0.0, 0.0), (0.0, 0.0),
                (0.0, 0.0), (0.0, 0.0), (0.0, 0.0),
                (0.0, 0.0), (0.0, 0.0), (0.0, 0.0),
                (0.0, 0.0), (0.0, 0.0), (0.0, 0.0),
                (0.0, 0.0), (0.0, 0.0), (0.0, 0.0),
                (0.0, 0.0), (0.0, 0.0), (0.0, 0.0),
                (0.0, 0.0), (0.0, 0.0), (0.0, 0.0),
                (0.0, 0.0), (0.0, 0.0), (0.0, 0.0)])

        self.assertEqual(expected_curve, prob.compute_loss_ratio_curve(
                self.vuln_function_1, gmfs, None, None))

    def test_an_empty_distribution_produces_an_empty_aggregate_curve(self):
        self.assertEqual(
            shapes.EMPTY_CURVE, prob.AggregateLossCurve().compute(0, 0))

    def test_computes_the_aggregate_loss_curve(self):
        # no epsilon_provided is needed because the vulnerability
        # function has all the covs equal to zero
        loss_ratios_1 = prob.compute_loss_ratios(
            self.vuln_function_2, self.gmfs_1, None, self.asset_1)

        loss_ratios_2 = prob.compute_loss_ratios(
            self.vuln_function_2, self.gmfs_2, None, self.asset_2)

        loss_ratios_3 = prob.compute_loss_ratios(
            self.vuln_function_2, self.gmfs_3, None, self.asset_3)

        loss_ratios_4 = prob.compute_loss_ratios(
            self.vuln_function_2, self.gmfs_4, None, self.asset_4)

        loss_ratios_5 = prob.compute_loss_ratios(
            self.vuln_function_2, self.gmfs_5, None, self.asset_5)

        loss_ratios_6 = prob.compute_loss_ratios(
            self.vuln_function_2, self.gmfs_6, None, self.asset_6)

        aggregate_curve = prob.AggregateLossCurve()

        aggregate_curve.append(loss_ratios_1 * self.asset_1["assetValue"])
        aggregate_curve.append(loss_ratios_2 * self.asset_2["assetValue"])
        aggregate_curve.append(loss_ratios_3 * self.asset_3["assetValue"])
        aggregate_curve.append(loss_ratios_4 * self.asset_4["assetValue"])
        aggregate_curve.append(loss_ratios_5 * self.asset_5["assetValue"])
        aggregate_curve.append(loss_ratios_6 * self.asset_6["assetValue"])

        expected_losses = numpy.array((7.2636, 57.9264, 187.4893, 66.9082,
                47.0280, 248.7796, 23.2329, 121.3514, 177.4167, 259.2902,
                77.7080, 127.7417, 18.9470, 339.5774, 151.1763, 6.1881,
                71.9168, 97.9514, 56.4720, 11.6513))

        self.assertTrue(numpy.allclose(
                expected_losses, aggregate_curve.losses))

        expected_curve = shapes.Curve([(39.52702042, 0.99326205),
                (106.20489077, 0.917915), (172.88276113, 0.77686984),
                (239.56063147, 0.52763345), (306.23850182, 0.22119922)])

        self.assertEqual(expected_curve, aggregate_curve.compute(
                200, 50, number_of_samples=6))

    def test_no_losses_without_gmfs(self):
        aggregate_curve = prob.AggregateLossCurve()
        self.assertEqual(None, aggregate_curve.losses)

    def test_curve_to_plot_interface_translation(self):
        curve = shapes.Curve([(0.1, 1.0), (0.2, 2.0)])

        expected_data = {}
        expected_data["AggregateLossCurve"] = {}
        expected_data["AggregateLossCurve"]["abscissa"] = (0.1, 0.2)
        expected_data["AggregateLossCurve"]["ordinate"] = (1.0, 2.0)

        expected_data["AggregateLossCurve"]["abscissa_property"] = \
                "Economic Losses"

        expected_data["AggregateLossCurve"]["ordinate_property"] = \
                "PoE in 50.0 years"

        expected_data["AggregateLossCurve"]["curve_title"] = \
            "Aggregate Loss Curve"

        self.assertEqual(expected_data, aggregate._for_plotting(curve, 50.0))

    def test_comp_agg_curve_calls_plotter(self):
        """
        If the AGGREGATE_LOSS_CURVE parameter in the job config file, aggregate
        loss curve SVGs will be produced using
        :py:class:`openquake.output.curve.CurvePlot`

        If AGGREGATE_LOSS_CURVE is defined in the config file (with any value),
        this test ensures that the plotter is called.
        :py:class:`openquake.output.curve.CurvePlot` will be mocked to perform
        this test.
        """

        curve = shapes.Curve([(0.1, 0.5), (0.2, 0.5), (0.3, 0.5)])

        with helpers.patch(
            'openquake.output.curve.CurvePlot.write') as write_mock:
            with helpers.patch(
                'openquake.output.curve.CurvePlot.close') as close_mock:
                aggregate.plot_aggregate_curve(self.job, curve)

                # make sure write() and close() were both called
                self.assertEqual(1, write_mock.call_count)
                self.assertEqual(1, close_mock.call_count)

    def test_plots_the_aggregate_curve_only_if_specified(self):
        """
        If the AGGREGATE_LOSS_CURVE parameter in the job config file, aggregate
        loss curve SVGs will be produced using
        :py:class:`openquake.output.curve.CurvePlot`

        If AGGREGATE_LOSS_CURVE is not defined in the config file, this test
        ensures that the plotter is not called.
        :py:class:`openquake.output.curve.CurvePlot` will be mocked to perform
        this test.
        """
        del self.params["AGGREGATE_LOSS_CURVE"]

        curve = shapes.Curve([(0.1, 0.5), (0.2, 0.5), (0.3, 0.5)])

        with helpers.patch(
            'openquake.output.curve.CurvePlot.write') as write_mock:
            with helpers.patch(
                'openquake.output.curve.CurvePlot.close') as close_mock:
                aggregate.plot_aggregate_curve(self.job, curve)

                # the plotter should not be called
                self.assertEqual(0, write_mock.call_count)
                self.assertEqual(0, close_mock.call_count)

    def test_compute_bcr(self):
        params = self.params.copy()
        params.update(dict(CALCULATION_MODE='Event Based BCR',
                           INTEREST_RATE='0.05',
                           ASSET_LIFE_EXPECTANCY='50',
                           NUMBER_OF_SEISMICITY_HISTORIES='1',
                           NUMBER_OF_LOGIC_TREE_SAMPLES='1',
                           REGION_VERTEX=('0.0, 0.0, 0.0, 2.0, '
                                          '2.0, 2.0, 2.0, 0.0'),
                           REGION_GRID_SPACING='0.1'))

        the_job = helpers.create_job(params, job_id=self.job_id)

        calculator = ProbabilisticEventMixin(the_job)

        self.block_id = kvs.tokens.risk_block_key(self.job_id, 7)
        SITE = shapes.Site(1.0, 1.0)
        Block((SITE, SITE), self.block_id).to_kvs()

        asset = {"taxonomy": "ID",
                 "assetID": 22.61,
                 "assetValue": 1,
                 "retrofittingCost": 123.45,
                 'lat': -1,
                 'lon': -2}
        self._store_asset(asset, 10, 10)

        calculator.compute_risk(self.block_id)

        result_key = kvs.tokens.bcr_block_key(self.job_id, self.block_id)
        result = kvs.get_value_json_decoded(result_key)
        expected_result = {'bcr': 0.0,
                           'eal_original': 0.0,
                           'eal_retrofitted': 0.0}
        helpers.assertDeepAlmostEqual(
            self, result, [[[-1, -2], [[expected_result, 22.61]]]]
        )


class ClassicalPSHABasedTestCase(unittest.TestCase, helpers.DbTestMixin):

    def _store_asset(self, asset, row, column):
        key = kvs.tokens.asset_key(self.job_id, row, column)
        kvs.get_client().rpush(key, json.JSONEncoder().encode(asset))

    def setUp(self):
        self.job = None

    def tearDown(self):
        psha.STEPS_PER_INTERVAL = 5

        if self.job:
            self.teardown_job(self.job)

    def test_empty_loss_curve(self):
        self.assertEqual(common.compute_loss_curve(shapes.EMPTY_CURVE, None),
                shapes.EMPTY_CURVE)

    def test_a_loss_curve_is_not_defined_when_the_asset_is_invalid(self):
        self.assertEqual(common.compute_loss_curve(
                shapes.Curve([(0.1, 1.0), (0.2, 2.0), (0.3, 3.0)]),
                INVALID_ASSET_VALUE),
                shapes.EMPTY_CURVE)

    def test_loss_curve_computation(self):
        loss_ratio_curve = shapes.Curve([(0.1, 1.0), (0.2, 2.0), (0.3, 3.0)])
        loss_curve = common.compute_loss_curve(loss_ratio_curve, ASSET_VALUE)

        self.assertEqual(shapes.Curve([(0.1 * ASSET_VALUE, 1.0),
                (0.2 * ASSET_VALUE, 2.0), (0.3 * ASSET_VALUE, 3.0)]),
                loss_curve)

    def test_lrem_po_computation(self):
        hazard_curve = shapes.Curve([
              (0.01, 0.99), (0.08, 0.96),
              (0.17, 0.89), (0.26, 0.82),
              (0.36, 0.70), (0.55, 0.40),
              (0.70, 0.01)])

        # pre computed values just use one intermediate
        # values between the imls
        psha.STEPS_PER_INTERVAL = 2

        imls = [0.1, 0.2, 0.4, 0.6]
        loss_ratios = [0.05, 0.08, 0.2, 0.4]
        covs = [0.5, 0.3, 0.2, 0.1]
        vuln_function = shapes.VulnerabilityFunction(imls, loss_ratios, covs)

        lrem = psha._compute_lrem(vuln_function)

        lrem_po = psha._compute_lrem_po(vuln_function,
                lrem, hazard_curve)

        self.assertTrue(numpy.allclose(0.07, lrem_po[0][0], atol=0.005))
        self.assertTrue(numpy.allclose(0.06, lrem_po[1][0], atol=0.005))
        self.assertTrue(numpy.allclose(0.13, lrem_po[0][1], atol=0.005))
        self.assertTrue(numpy.allclose(0.47, lrem_po[5][3], atol=0.005))
        self.assertTrue(numpy.allclose(0.23, lrem_po[8][3], atol=0.005))
        self.assertTrue(numpy.allclose(0.00, lrem_po[10][0], atol=0.005))

    def test_pes_from_imls(self):
        hazard_curve = shapes.Curve([
              (0.01, 0.99), (0.08, 0.96),
              (0.17, 0.89), (0.26, 0.82),
              (0.36, 0.70), (0.55, 0.40),
              (0.70, 0.01)])

        expected_pes = [0.9729, 0.9056, 0.7720, 0.4789, 0.0100]
        imls = [0.05, 0.15, 0.3, 0.5, 0.7]

        self.assertTrue(numpy.allclose(numpy.array(expected_pes),
                psha._compute_pes_from_imls(hazard_curve, imls),
                atol=0.00005))

    def test_pes_to_pos(self):
        hazard_curve = shapes.Curve([
              (0.01, 0.99), (0.08, 0.96),
              (0.17, 0.89), (0.26, 0.82),
              (0.36, 0.70), (0.55, 0.40),
              (0.70, 0.01)])

        expected_pos = [0.0673, 0.1336, 0.2931, 0.4689]
        pes = [0.05, 0.15, 0.3, 0.5, 0.7]

        self.assertTrue(numpy.allclose(expected_pos,
                psha._convert_pes_to_pos(hazard_curve, pes),
                atol=0.00005))

    def test_bin_width_from_imls(self):
        imls = [0.1, 0.2, 0.4, 0.6]
        loss_ratios = [0.05, 0.08, 0.2, 0.4]
        covs = [0.5, 0.5, 0.5, 0.5]

        vuln_function = shapes.VulnerabilityFunction(imls, loss_ratios, covs)

        expected_steps = [0.05, 0.15, 0.3, 0.5, 0.7]

        self.assertTrue(numpy.allclose(expected_steps,
                psha._compute_imls(vuln_function)))

    def test_end_to_end(self):
        # manually computed values by Vitor Silva
        psha.STEPS_PER_INTERVAL = 2
        hazard_curve = shapes.Curve([
              (0.01, 0.99), (0.08, 0.96),
              (0.17, 0.89), (0.26, 0.82),
              (0.36, 0.70), (0.55, 0.40),
              (0.70, 0.01)])

        imls = [0.1, 0.2, 0.4, 0.6]
        loss_ratios = [0.05, 0.08, 0.2, 0.4]
        covs = [0.5, 0.3, 0.2, 0.1]
        vuln_function = shapes.VulnerabilityFunction(imls, loss_ratios, covs)

        loss_ratio_curve = psha.compute_loss_ratio_curve(
                vuln_function, hazard_curve)

        lr_curve_expected = shapes.Curve([(0.0, 0.96),
                (0.025, 0.96), (0.05, 0.91), (0.065, 0.87),
                (0.08, 0.83), (0.14, 0.75), (0.2, 0.60),
                (0.3, 0.47), (0.4, 0.23), (0.7, 0.00),
                (1.0, 0.00)])

        for x_value in lr_curve_expected.abscissae:
            self.assertTrue(numpy.allclose(
                    lr_curve_expected.ordinate_for(x_value),
                    loss_ratio_curve.ordinate_for(x_value), atol=0.005))

    def test_splits_single_interval_with_no_steps_between(self):
        self.assertTrue(numpy.allclose(numpy.array([1.0, 2.0]),
                psha._split_loss_ratios([1.0, 2.0], 1)))

    def test_splits_single_interval_with_a_step_between(self):
        self.assertTrue(numpy.allclose(numpy.array([1.0, 1.5, 2.0]),
                psha._split_loss_ratios([1.0, 2.0], 2)))

    def test_splits_single_interval_with_steps_between(self):
        self.assertTrue(numpy.allclose(numpy.array(
                [1.0, 1.25, 1.50, 1.75, 2.0]),
                psha._split_loss_ratios([1.0, 2.0], 4)))

    def test_splits_multiple_intervals_with_a_step_between(self):
        self.assertTrue(numpy.allclose(numpy.array(
                [1.0, 1.5, 2.0, 2.5, 3.0]),
                psha._split_loss_ratios([1.0, 2.0, 3.0], steps=2)))

    def test_splits_multiple_intervals_with_steps_between(self):
        self.assertTrue(numpy.allclose(numpy.array(
                [1.0, 1.25, 1.5, 1.75, 2.0, 2.25, 2.5, 2.75, 3.0]),
                psha._split_loss_ratios([1.0, 2.0, 3.0], 4)))

    def test_loss_ratio_curve_is_none_with_unknown_vuln_function(self):

        # mixin "instance"
        the_job = helpers.create_job({})
        calculator = ClassicalPSHABasedMixin(the_job)

        # empty vuln curves
        vuln_curves = {}

        # "empty" asset
        asset = {"taxonomy": "ID", "assetID": 1}

        self.assertEqual(None, calculator.compute_loss_ratio_curve(
                         None, asset, None, vuln_curves))

    def _compute_risk_classical_psha_setup(self):
        SITE = shapes.Site(1.0, 1.0)
        # deletes all keys from kvs
        kvs.get_client().flushall()

        self.job = self.setup_classic_job()

        # at the moment the hazard part doesn't do exp on the 'x'
        # so it's done on the risk part. To adapt the calculation
        # we do the reverse of the exp, i.e. log(x)
        self.hazard_curve = [
            (SITE,
             {'IMLValues': [0.001, 0.080, 0.170, 0.260, 0.360,
                            0.550, 0.700],
              'PoEValues': [0.99, 0.96, 0.89, 0.82, 0.70, 0.40, 0.01],
              'statistics': 'mean'})]

        # Vitor provided this Vulnerability Function
        imls_1 = [0.03, 0.04, 0.07, 0.1, 0.12, 0.22, 0.37, 0.52]
        loss_ratios_1 = [0.001, 0.022, 0.051, 0.08, 0.1, 0.2, 0.405, 0.700]
        covs_1 = [0.1, 0.1, 0.1, 0.1, 0.1, 0.1, 0.1, 0.1]
        self.vuln_function = shapes.VulnerabilityFunction(imls_1,
            loss_ratios_1, covs_1)

        imls_2 = [0.1, 0.2, 0.4, 0.6]
        loss_ratios_2 = [0.05, 0.08, 0.2, 0.4]
        covs_2 = [0.5, 0.3, 0.2, 0.1]
        self.vuln_function_2 = shapes.VulnerabilityFunction(imls_2,
            loss_ratios_2, covs_2)

        self.job_id = self.job.id

        self.asset_1 = {"taxonomy": "ID",
                "assetValue": 124.27}

        self.region = shapes.RegionConstraint.from_simple(
                (0.0, 0.0), (2.0, 2.0))

        self.block_id = kvs.tokens.risk_block_key(self.job_id, 7)
        block = Block((SITE, SITE), self.block_id)
        block.to_kvs()

        writer = hazard.HazardCurveDBWriter('test_path.xml', self.job_id)
        writer.serialize(self.hazard_curve)

        kvs.set_value_json_encoded(
                kvs.tokens.vuln_key(self.job_id),
                {"ID": self.vuln_function.to_json()})
        kvs.set_value_json_encoded(
                kvs.tokens.vuln_key(self.job_id, retrofitted=True),
                {"ID": self.vuln_function.to_json()})

    def test_compute_risk_in_the_classical_psha_mixin(self):
        """
            tests ClassicalPSHABasedMixin.compute_risk by retrieving
            all the loss curves in the kvs and checks their presence
        """

        self._compute_risk_classical_psha_setup()

        params = dict(CALCULATION_MODE='Classical',
                      REGION_VERTEX=('0.0, 0.0, 0.0, 2.0, '
                                     '2.0, 2.0, 2.0, 0.0'),
                      REGION_GRID_SPACING='0.1')

        the_job = helpers.create_job(params, job_id=self.job_id)

        calculator = ClassicalPSHABasedMixin(the_job)
        calculator.vuln_curves = {"ID": self.vuln_function}

        block = Block.from_kvs(self.block_id)

        asset = {"taxonomy": "ID",
                 "assetID": 22.61, "assetValue": 1}

        self._store_asset(asset, 10, 10)

        # computes the loss curves and puts them in kvs
        self.assertTrue(calculator.compute_risk(self.block_id))

        for point in block.grid(the_job.region):
            asset_key = kvs.tokens.asset_key(self.job_id, point.row,
                point.column)
            for asset in kvs.get_list_json_decoded(asset_key):
                loss_ratio_key = kvs.tokens.loss_ratio_key(
                    self.job_id, point.row, point.column, asset['assetID'])
                self.assertTrue(kvs.get_client().get(loss_ratio_key))

                loss_key = kvs.tokens.loss_curve_key(self.job_id, point.row,
                    point.column, asset['assetID'])

                self.assertTrue(kvs.get_client().get(loss_key))

    def test_compute_bcr_in_the_classical_psha_mixin(self):
        self._compute_risk_classical_psha_setup()

        params = dict(CALCULATION_MODE='Classical BCR',
                      INTEREST_RATE='0.05',
                      ASSET_LIFE_EXPECTANCY='50',
                      REGION_VERTEX=('0.0, 0.0, 0.0, 2.0, '
                                     '2.0, 2.0, 2.0, 0.0'),
                      REGION_GRID_SPACING='0.1')

        the_job = helpers.create_job(params, job_id=self.job_id)

        calculator = ClassicalPSHABasedMixin(the_job)

        Block.from_kvs(self.block_id)
        asset = {"taxonomy": "ID",
                 "assetID": 22.61,
                 "assetValue": 1,
                 "retrofittingCost": 123.45,
                 'lat': 12.34,
                 'lon': 56.67}

        self._store_asset(asset, 10, 10)

<<<<<<< HEAD
        calculator.compute_risk(self.block_id)
=======
        mixin.compute_risk(self.block_id)
>>>>>>> 0b972bfc

        result_key = kvs.tokens.bcr_block_key(self.job_id, self.block_id)
        res = kvs.get_value_json_decoded(result_key)
        expected_result = {'bcr': 0.0,
                           'eal_original': 0.003032,
                           'eal_retrofitted': 0.003032}
        helpers.assertDeepAlmostEqual(
            self, res, [[[12.34, 56.67], [[expected_result, 22.61]]]]
        )

    def test_loss_ratio_curve_in_the_classical_psha_mixin(self):

        # mixin "instance"
        the_job = helpers.create_job({}, job_id=1234)
        calculator = ClassicalPSHABasedMixin(the_job)

        hazard_curve = shapes.Curve([
              (0.01, 0.99), (0.08, 0.96),
              (0.17, 0.89), (0.26, 0.82),
              (0.36, 0.70), (0.55, 0.40),
              (0.70, 0.01)])

        imls = [0.1, 0.2, 0.4, 0.6]
        loss_ratios = [0.05, 0.08, 0.2, 0.4]
        covs = [0.5, 0.3, 0.2, 0.1]
        vuln_function = shapes.VulnerabilityFunction(imls, loss_ratios, covs)

        # pre computed values just use one intermediate
        # values between the imls
        psha.STEPS_PER_INTERVAL = 2

        vuln_curves = {"ID": vuln_function}

        asset = {"taxonomy": "ID", "assetID": 1}

        self.assertTrue(calculator.compute_loss_ratio_curve(
                        shapes.GridPoint(None, 10, 20),
                        asset, hazard_curve, vuln_curves) is not None)

    def test_splits_with_real_values_from_turkey(self):
        loss_ratios = [0.0, 1.96E-15, 2.53E-12, 8.00E-10, 8.31E-08, 3.52E-06,
                7.16E-05, 7.96E-04, 5.37E-03, 2.39E-02, 7.51E-02, 1.77E-01]

        result = [0.0, 3.9199999999999996e-16,
                7.8399999999999992e-16,
                1.1759999999999998e-15, 1.5679999999999998e-15,
                1.9599999999999999e-15, 5.0756799999999998e-13,
                1.0131759999999998e-12, 1.5187839999999998e-12,
                2.024392e-12, 2.5299999999999999e-12,
                1.6202400000000001e-10,
                3.2151800000000003e-10, 4.8101199999999999e-10,
                6.4050600000000006e-10, 8.0000000000000003e-10,
                1.726e-08, 3.372e-08, 5.0179999999999997e-08,
                6.6639999999999993e-08, 8.3099999999999996e-08,
                7.7048000000000005e-07, 1.4578600000000002e-06,
                2.1452400000000005e-06, 2.8326200000000003e-06,
                3.5200000000000002e-06, 1.7136000000000003e-05,
                3.0752000000000006e-05, 4.4368000000000013e-05,
                5.7984000000000013e-05, 7.1600000000000006e-05,
                0.00021648000000000001, 0.00036136000000000002,
                0.00050624000000000003, 0.00065112000000000004,
                0.00079600000000000005, 0.0017108000000000002,
                0.0026256000000000001, 0.0035404, 0.0044552000000000003,
                0.0053699999999999998, 0.0090760000000000007, 0.012782,
                0.016487999999999999, 0.020194, 0.023900000000000001,
                0.034140000000000004, 0.044380000000000003,
                0.054620000000000002, 0.064860000000000001, 0.0751,
                0.095479999999999995, 0.11585999999999999, 0.13624,
                0.15661999999999998, 0.17699999999999999]

        self.assertTrue(numpy.allclose(numpy.array(result),
                psha._split_loss_ratios(loss_ratios)))

    def test_splits_with_real_values_from_taiwan(self):
        loss_ratios = [0.0, 1.877E-20, 8.485E-17, 8.427E-14,
                2.495E-11, 2.769E-09, 1.372E-07, 3.481E-06,
                5.042E-05, 4.550E-04, 2.749E-03, 1.181E-02]

        # testing just the length of the result
        self.assertEqual(56, len(psha._split_loss_ratios(loss_ratios)))

    def test_ratio_is_zero_if_probability_is_too_high(self):
        loss_curve = shapes.Curve([(0.21, 0.131), (0.24, 0.108),
                (0.27, 0.089), (0.30, 0.066)])

        self.assertEqual(0.0,
                common.compute_conditional_loss(loss_curve, 0.200))

    def test_ratio_is_max_if_probability_is_too_low(self):
        loss_curve = shapes.Curve([(0.21, 0.131), (0.24, 0.108),
                (0.27, 0.089), (0.30, 0.066)])

        self.assertEqual(0.30,
                common.compute_conditional_loss(loss_curve, 0.050))

    def test_conditional_loss_duplicates(self):
        # we feed compute_conditional_loss with some duplicated data to see if
        # it's handled correctly

        closs1 = common.compute_conditional_loss(shapes.Curve([(0.21, 0.131),
        (0.24, 0.108), (0.27, 0.089), (0.30, 0.066)]), 0.100)

        # duplicated y values, different x values, (0.19, 0.131), (0.20, 0.131)
        #should be skipped
        closs2 = common.compute_conditional_loss(shapes.Curve([(0.19, 0.131),
            (0.20, 0.131), (0.21, 0.131), (0.24, 0.108), (0.27, 0.089),
            (0.30, 0.066)]), 0.100)

        self.assertEquals(closs1, closs2)

    def test_conditional_loss_computation(self):
        loss_curve = shapes.Curve([(0.21, 0.131), (0.24, 0.108),
                (0.27, 0.089), (0.30, 0.066)])

        self.assertAlmostEqual(0.2526, common.compute_conditional_loss(
                loss_curve, 0.100), 4)

    def test_loss_ratio_pe_mid_curve_computation(self):
        loss_ratio_curve = shapes.Curve([(0, 0.3460), (0.06, 0.12),
                (0.12, 0.057), (0.18, 0.04),
                (0.24, 0.019), (0.3, 0.009), (0.45, 0)])

        expected_curve = shapes.Curve([(0.0300, 0.2330), (0.0900, 0.0885),
                (0.1500, 0.0485), (0.2100, 0.0295),
                (0.2700, 0.0140), (0.3750, 0.0045)])

        self.assertEqual(expected_curve,
                common._compute_mid_mean_pe(loss_ratio_curve))

    def test_loss_ratio_po_computation(self):
        loss_ratio_pe_mid_curve = shapes.Curve([(0.0300, 0.2330),
                (0.0900, 0.0885), (0.1500, 0.0485), (0.2100, 0.0295),
                (0.2700, 0.0140), (0.3750, 0.0045)])

        expected_curve = shapes.Curve([(0.0600, 0.1445),
                (0.1200, 0.0400), (0.1800, 0.0190), (0.2400, 0.0155),
                (0.3225, 0.0095)])

        self.assertEqual(expected_curve,
                common._compute_mid_po(loss_ratio_pe_mid_curve))

    def test_mean_loss_ratio_computation(self):
        loss_ratio_curve = shapes.Curve([(0, 0.3460), (0.06, 0.12),
                (0.12, 0.057), (0.18, 0.04),
                (0.24, 0.019), (0.3, 0.009), (0.45, 0)])

        # TODO (ac): Check the difference between 0.023305 and 0.023673
        self.assertAlmostEqual(0.023305,
                common.compute_mean_loss(loss_ratio_curve), 3)


class ScenarioEventBasedTestCase(unittest.TestCase):

    def setUp(self):
        imls = [0.10, 0.30, 0.50, 1.00]
        loss_ratios = [0.05, 0.10, 0.15, 0.30]
        covs = [0.30, 0.30, 0.20, 0.20]
        self.vuln_function = shapes.VulnerabilityFunction(imls, loss_ratios,
            covs)

        self.epsilons = [0.5377, 1.8339, -2.2588, 0.8622, 0.3188, -1.3077,
                    -0.4336, 0.3426, 3.5784, 2.7694]

        self.gmfs = {"IMLs": (0.1576, 0.9706, 0.9572, 0.4854, 0.8003,
                     0.1419, 0.4218, 0.9157, 0.7922, 0.9595)}

    def test_computes_the_mean_loss_from_loss_ratios(self):
        asset = {"assetValue": 1000}
        loss_ratios = numpy.array([0.20, 0.05, 0.10, 0.05, 0.10])

        self.assertEqual(100, scenario._mean_loss_from_loss_ratios(
                         loss_ratios, asset))

    def test_computes_the_mean_loss(self):
        asset = {"assetValue": 10}
        epsilon_provider = EpsilonProvider(asset, self.epsilons)

        self.assertTrue(numpy.allclose(2.4887999999999999,
                        scenario.compute_mean_loss(
                            self.vuln_function, self.gmfs, epsilon_provider,
                            asset),
                        atol=0.0001))

    def test_computes_the_stddev_loss_from_loss_ratios(self):
        asset = {"assetValue": 1000}
        loss_ratios = numpy.array([0.20, 0.05, 0.10, 0.05, 0.10])

        self.assertTrue(numpy.allclose(61.237,
                        scenario._stddev_loss_from_loss_ratios(
                        loss_ratios, asset), atol=0.001))

    def test_computes_the_stddev_loss(self):
        asset = {"assetValue": 10}
        epsilon_provider = EpsilonProvider(asset, self.epsilons)

        self.assertTrue(numpy.allclose(1.631,
                        scenario.compute_stddev_loss(
                            self.vuln_function, self.gmfs, epsilon_provider,
                            asset),
                        atol=0.002))

    def test_calls_the_loss_ratios_calculator_correctly(self):
        gmfs = {"IMLs": ()}
        epsilon_provider = object()
        vuln_model = {"ID": self.vuln_function}
        asset = {"assetValue": 10, "taxonomy": "ID"}

        def loss_ratios_calculator(
            vuln_function, ground_motion_field_set, epsilon_provider, asset):

            self.assertTrue(asset == asset)
            self.assertTrue(epsilon_provider == epsilon_provider)
            self.assertTrue(ground_motion_field_set == gmfs)
            self.assertTrue(vuln_function == self.vuln_function)

            return numpy.array([])

        calculator = scenario.SumPerGroundMotionField(
            vuln_model, epsilon_provider, lr_calculator=loss_ratios_calculator)

        calculator.add(gmfs, asset)

    def test_keeps_track_of_the_sum_of_the_losses(self):
        loss_ratios = [
            [0.140147324, 0.151530140, 0.016176042, 0.101786402, 0.025190577],
            [0.154760019, 0.001203867, 0.370820698, 0.220145117, 0.067291408],
            [0.010945875, 0.413257970, 0.267141193, 0.040157738, 0.001981645]]

        def loss_ratios_calculator(
            vuln_function, ground_motion_field_set, epsilon_provider, asset):

            return loss_ratios.pop(0)

        vuln_model = {"ID": self.vuln_function}
        asset = {"assetValue": 100, "taxonomy": "ID"}

        calculator = scenario.SumPerGroundMotionField(
            vuln_model, None, lr_calculator=loss_ratios_calculator)

        self.assertTrue(numpy.allclose([], calculator.losses))

        calculator.add(None, asset)
        asset = {"assetValue": 300, "taxonomy": "ID"}
        calculator.add(None, asset)
        asset = {"assetValue": 200, "taxonomy": "ID"}
        calculator.add(None, asset)

        expected_sum = [62.63191284, 98.16576808,
                        166.2920523, 84.25372286, 23.10280904]

        self.assertTrue(numpy.allclose(expected_sum, calculator.losses))

    def test_handles_empty_losses_correctly(self):
        calculator = scenario.SumPerGroundMotionField(None, None)
        losses = numpy.array([1.0, 2.0])

        self.assertTrue(numpy.allclose([], calculator.losses))

        calculator.sum_losses(numpy.array([]))
        calculator.sum_losses(losses)
        calculator.sum_losses(numpy.array([]))
        calculator.sum_losses(losses)
        calculator.sum_losses(numpy.array([]))

        self.assertTrue(numpy.allclose([2.0, 4.0], calculator.losses))

    def test_computes_the_mean_from_the_current_sum(self):
        calculator = scenario.SumPerGroundMotionField(None, None)

        sum_of_losses = numpy.array(
            [62.63191284, 98.16576808, 166.2920523, 84.25372286, 23.10280904])

        calculator.losses = sum_of_losses

        self.assertTrue(numpy.allclose(86.88925302, calculator.mean))

    def test_computes_the_stddev_from_the_current_sum(self):
        calculator = scenario.SumPerGroundMotionField(None, None)

        sum_of_losses = numpy.array(
            [62.63191284, 98.16576808, 166.2920523, 84.25372286, 23.10280904])

        calculator.losses = sum_of_losses

        self.assertTrue(numpy.allclose(52.66886967, calculator.stddev))

    def test_skips_the_distribution_with_unknown_vuln_function(self):
        """The asset refers to an unknown vulnerability function.

        In case the asset defines an unknown vulnerability function
        (key 'taxonomy') the given ground
        motion field set is ignored.
        """
        vuln_model = {"ID": self.vuln_function}
        asset = {"assetValue": 100, "assetID": "ID",
                 "taxonomy": "XX"}

        calculator = scenario.SumPerGroundMotionField(vuln_model, None)

        self.assertTrue(numpy.allclose([], calculator.losses))

        calculator.add(None, asset)

        # still None, no losses are added
        self.assertTrue(numpy.allclose([], calculator.losses))


class RiskCommonTestCase(unittest.TestCase):
    def test_compute_bcr(self):
        eal_orig = 12345.21
        eal_retrofitted = 11042.84
        retrofitting_cost = 721.9345
        interest = 0.03
        life_expectancy = 22
        expected_result = 0.8716

        result = common.compute_bcr(eal_orig, eal_retrofitted,
                                    interest, life_expectancy,
                                    retrofitting_cost)
        self.assertAlmostEqual(result, expected_result, delta=1e-5)


class RiskJobGeneralTestCase(unittest.TestCase):
    def _make_job(self, params):
        self.job = helpers.create_job(params, base_path=".")
        self.job_id = self.job.job_id
        self.job.to_kvs()

    def _prepare_bcr_result(self):
        self.block_keys = [19, 20]
        kvs.set_value_json_encoded(kvs.tokens.bcr_block_key(self.job_id, 19), [
            ((19.0, -1.1), [
                ({'bcr': 35.1, 'eal_original': 12.34, 'eal_retrofitted': 4},
                 'assetID-191'),
                ({'bcr': 35.2, 'eal_original': 2.5, 'eal_retrofitted': 2.2},
                 'assetID-192'),
            ])
        ])
        kvs.set_value_json_encoded(kvs.tokens.bcr_block_key(self.job_id, 20), [
            ((20.0, 2.3), [
                ({'bcr': 35.1, 'eal_original': 1.23, 'eal_retrofitted': 0.3},
                 'assetID-201'),
                ({'bcr': 35.2, 'eal_original': 4, 'eal_retrofitted': 0.4},
                 'assetID-202'),
            ])
        ])

    def test_asset_bcr_per_site(self):
        self._make_job({})
        self._prepare_bcr_result()

        mixin = RiskJobMixin(None, None)
        mixin.job_id = self.job_id
        mixin.blocks_keys = self.block_keys

        bcr_per_site = mixin.asset_bcr_per_site()
        self.assertEqual(bcr_per_site, [
            (shapes.Site(-1.1, 19.0), [
                [{u'bcr': 35.1, 'eal_original': 12.34, 'eal_retrofitted': 4},
                 u'assetID-191'],
                [{u'bcr': 35.2, 'eal_original': 2.5, 'eal_retrofitted': 2.2},
                 u'assetID-192']
            ]),
            (shapes.Site(2.3, 20.0), [
                [{u'bcr': 35.1, 'eal_original': 1.23, 'eal_retrofitted': 0.3},
                 u'assetID-201'],
                [{u'bcr': 35.2, 'eal_original': 4, 'eal_retrofitted': 0.4},
                 u'assetID-202']
            ])
        ])

    def test_write_output_bcr(self):
        self._make_job({})
        self._prepare_bcr_result()

        mixin = RiskJobMixin(None, None)
        mixin.job_id = self.job_id
        mixin.blocks_keys = self.block_keys

        expected_result = """\
<?xml version='1.0' encoding='UTF-8'?>
<nrml xmlns:gml="http://www.opengis.net/gml"
      xmlns="http://openquake.org/xmlns/nrml/0.3"
      gml:id="undefined">
  <riskResult gml:id="undefined">
    <benefitCostRatioMap gml:id="undefined" endBranchLabel="undefined"
                         lossCategory="undefined" unit="undefined"
                         interestRate="0.12" assetLifeExpectancy="50">
      <BCRNode gml:id="mn_1">
        <site>
          <gml:Point srsName="epsg:4326">
            <gml:pos>-1.1 19.0</gml:pos>
          </gml:Point>
        </site>
        <benefitCostRatioValue assetRef="assetID-191">
          <expectedAnnualLossOriginal>12.34</expectedAnnualLossOriginal>
          <expectedAnnualLossRetrofitted>4</expectedAnnualLossRetrofitted>
          <benefitCostRatio>35.1</benefitCostRatio>
        </benefitCostRatioValue>
        <benefitCostRatioValue assetRef="assetID-192">
          <expectedAnnualLossOriginal>2.5</expectedAnnualLossOriginal>
          <expectedAnnualLossRetrofitted>2.2</expectedAnnualLossRetrofitted>
          <benefitCostRatio>35.2</benefitCostRatio>
        </benefitCostRatioValue>
      </BCRNode>
      <BCRNode gml:id="mn_2">
        <site>
          <gml:Point srsName="epsg:4326">
            <gml:pos>2.3 20.0</gml:pos>
          </gml:Point>
        </site>
        <benefitCostRatioValue assetRef="assetID-201">
          <expectedAnnualLossOriginal>1.23</expectedAnnualLossOriginal>
          <expectedAnnualLossRetrofitted>0.3</expectedAnnualLossRetrofitted>
          <benefitCostRatio>35.1</benefitCostRatio>
        </benefitCostRatioValue>
        <benefitCostRatioValue assetRef="assetID-202">
          <expectedAnnualLossOriginal>4</expectedAnnualLossOriginal>
          <expectedAnnualLossRetrofitted>0.4</expectedAnnualLossRetrofitted>
          <benefitCostRatio>35.2</benefitCostRatio>
        </benefitCostRatioValue>
      </BCRNode>
    </benefitCostRatioMap>
  </riskResult>
</nrml>"""

        output_dir = tempfile.mkdtemp()
        try:
            mixin.params = {'OUTPUT_DIR': output_dir,
                            'INTEREST_RATE': '0.12',
                            'ASSET_LIFE_EXPECTANCY': '50'}
            mixin.base_path = '.'
            mixin.serialize_results_to = None

            resultfile = os.path.join(output_dir, 'bcr-map.xml')

            try:
                write_output_bcr(mixin)
                result = open(resultfile).read()
            finally:
                if os.path.exists(resultfile):
                    os.remove(resultfile)
        finally:
            os.rmdir(output_dir)

        result = StringIO(result)
        expected_result = StringIO(expected_result)

        events1 = [(elem.tag, elem.attrib, elem.text)
                   for (event, elem) in etree.iterparse(result)]
        events2 = [(elem.tag, elem.attrib, elem.text)
                   for (event, elem) in etree.iterparse(expected_result)]
        self.assertEqual(events1, events2)<|MERGE_RESOLUTION|>--- conflicted
+++ resolved
@@ -989,11 +989,7 @@
 
         self._store_asset(asset, 10, 10)
 
-<<<<<<< HEAD
         calculator.compute_risk(self.block_id)
-=======
-        mixin.compute_risk(self.block_id)
->>>>>>> 0b972bfc
 
         result_key = kvs.tokens.bcr_block_key(self.job_id, self.block_id)
         res = kvs.get_value_json_decoded(result_key)
